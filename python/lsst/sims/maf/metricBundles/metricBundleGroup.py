from __future__ import print_function
from builtins import object
import os
import numpy as np
import numpy.ma as ma
import matplotlib.pyplot as plt
from collections import OrderedDict

import lsst.sims.maf.db as db
import lsst.sims.maf.utils as utils
from lsst.sims.maf.plots import PlotHandler
import lsst.sims.maf.maps as maps
from .metricBundle import MetricBundle, createEmptyMetricBundle
import warnings

__all__ = ['makeBundlesDictFromList', 'MetricBundleGroup']


def makeBundlesDictFromList(bundleList):
    """Utility to convert a list of MetricBundles into a dictionary, keyed by the fileRoot names.

    Raises an exception if the fileroot duplicates another metricBundle.
    (Note this should alert to potential cases of filename duplication).

    Parameters
    ----------
    bundleList : List[MetricBundle]
    """
    bDict = {}
    for b in bundleList:
        if b.fileRoot in bDict:
            raise NameError('More than one metricBundle is using the same fileroot, %s' % (b.fileRoot))
        bDict[b.fileRoot] = b
    return bDict


class MetricBundleGroup(object):
    """The MetricBundleGroup exists to calculate the metric values for a group of
    MetricBundles.

    The MetricBundleGroup will query data from a single database table (for multiple
    constraints), use that data to calculate metric values for multiple slicers,
    and calculate summary statistics and generate plots for all metrics included in
    the dictionary passed to the MetricBundleGroup.

    We calculate the metric values here, rather than in the individual MetricBundles,
    because it is much more efficient to step through a slicer once (and calculate all
    the relevant metric values at each point) than it is to repeat this process multiple times.

    The MetricBundleGroup also determines how to efficiently group the MetricBundles
    to reduce the number of sql queries of the database, grabbing larger chunks of data at once.

    Parameters
    ----------
    bundleDict : dict[MetricBundle]
        Individual MetricBundles should be placed into a dictionary, and then passed to
        the MetricBundleGroup. The dictionary keys can then be used to identify MetricBundles
        if needed -- and to identify new MetricBundles which could be created if 'reduce'
        functions are run on a particular MetricBundle.
        A bundleDict can be conveniently created from a list of MetricBundles using
        makeBundlesDictFromList
    dbObj : Database
        The database object (typically an :class:`OpsimDatabase`) connected to the data to be used to
        calculate metrics.
        Advanced use: It is possible to set this to None, in which case data should be passed
        directly to the runCurrent method (and runAll should not be used).
    outDir : Optional[str]
        Directory to save the metric results. Default is the current directory.
    resultsDb : Optional[ResultsDb]
        A results database. If not specified, one will be created in the outDir.
        This database saves information about the metrics calculated, including their summary statistics.
    verbose : Optional[bool]
        Flag to turn on/off verbose feedback.
    saveEarly : Optional[bool]
        If True, metric values will be saved immediately after they are first calculated (to prevent
        data loss) as well as after summary statistics are calculated.
        If False, metric values will only be saved after summary statistics are calculated.
    dbTable : Optional[str]
        The name of the table in the dbObj to query for data.
    """
    def __init__(self, bundleDict, dbObj, outDir='.', resultsDb=None, verbose=True,
                 saveEarly=True, dbTable='Summary'):
        """Set up the MetricBundleGroup.
        """
        # Print occasional messages to screen.
        self.verbose = verbose
        # Save metric results as soon as possible (in case of crash).
        self.saveEarly = saveEarly
        # Check for output directory, create it if needed.
        self.outDir = outDir
        if not os.path.isdir(self.outDir):
            os.makedirs(self.outDir)
        # Set the table we're going to be querying.
        self.dbTable = dbTable
        # Do some type checking on the MetricBundle dictionary.
        if not isinstance(bundleDict, dict):
            raise ValueError('bundleDict should be a dictionary containing MetricBundle objects.')
        for b in bundleDict.values():
            if not isinstance(b, MetricBundle):
                raise ValueError('bundleDict should contain only MetricBundle objects.')
        # Identify the series of constraints.
        self.constraints = list(set([b.constraint for b in bundleDict.values()]))
        # Set the bundleDict (all bundles, with all constraints)
        self.bundleDict = bundleDict
        # Check the dbObj.
        if not isinstance(dbObj, db.Database):
            warnings.warn('Warning: dbObj should be an instantiated Database (or child) object.')
        self.dbObj = dbObj
        # Check the resultsDb (optional).
        if resultsDb is not None:
            if not isinstance(resultsDb, db.ResultsDb):
                raise ValueError('resultsDb should be an ResultsDb object')
        self.resultsDb = resultsDb

        # Dict to keep track of what's been run:
        self.hasRun = {}
        for bk in bundleDict:
            self.hasRun[bk] = False

    def _getDictSubset(self, origdict, subsetkeys):
        """Private utility to return a dictionary with a subset of an original dictionary,
        identified by subsetkeys.
        """
        newdict = {key: origdict.get(key) for key in subsetkeys}
        return newdict

    def setCurrent(self, constraint):
        """Utility to set the currentBundleDict (i.e. a set of metricBundles with the same SQL constraint).

        Parameters
        ----------
        constraint : str
            The subset of MetricBundles with metricBundle.constraint == constraint will be
            included in a subset identified as the currentBundleDict.
            These are the active metrics to be calculated and plotted, etc.
        """
        self.currentBundleDict = {}
        for k, b in self.bundleDict.items():
            if b.constraint == constraint:
                self.currentBundleDict[k] = b

    def _checkCompatible(self, metricBundle1, metricBundle2):
        """Check if two MetricBundles are "compatible".
        Compatible indicates that the sql constraints, the slicers, and the maps are the same, and
        that the stackers do not interfere with each other
        (i.e. are not trying to set the same column in different ways).
        Returns True if the MetricBundles are compatible, False if not.

        Parameters
        ----------
        metricBundle1 : MetricBundle
        metricBundle2 : MetricBundle

        Returns
        -------
        bool
        """
        if metricBundle1.constraint != metricBundle2.constraint:
            return False
        if metricBundle1.slicer != metricBundle2.slicer:
            return False
        if metricBundle1.mapsList.sort() != metricBundle2.mapsList.sort():
            return False
        for stacker in metricBundle1.stackerList:
            for stacker2 in metricBundle2.stackerList:
                # If the stackers have different names, that's OK, and if they are identical, that's ok.
                if (stacker.__class__.__name__ == stacker2.__class__.__name__) & (stacker != stacker2):
                    return False
        # But if we got this far, everything matches.
        return True

    def _findCompatibleLists(self):
        """Find sets of compatible metricBundles from the currentBundleDict.
        """
        # CompatibleLists stores a list of lists;
        #   each (nested) list contains the bundleDict _keys_ of a compatible set of metricBundles.
        #
        compatibleLists = []
        for k, b in self.currentBundleDict.items():
            foundCompatible = False
            for compatibleList in compatibleLists:
                comparisonMetricBundleKey = compatibleList[0]
                compatible = self._checkCompatible(self.bundleDict[comparisonMetricBundleKey], b)
                if compatible:
                    # Must compare all metricBundles in each subset (if they are a potential match),
                    #  as the stackers could be different (and one could be incompatible,
                    #  not necessarily the first)
                    for comparisonMetricBundleKey in compatibleList[1:]:
                        compatible = self._checkCompatible(self.bundleDict[comparisonMetricBundleKey], b)
                        if not compatible:
                            # If we find one which is not compatible, stop and go on to the
                            # next subset list.
                            break
                    # Otherwise, we reached the end of the subset and they were all compatible.
                    foundCompatible = True
                    compatibleList.append(k)
            if not foundCompatible:
                # Didn't find a pre-existing compatible set; make a new one.
                compatibleLists.append([k, ])
        self.compatibleLists = compatibleLists

    def runAll(self, clearMemory=False, plotNow=False, plotKwargs=None):
        """Runs all the metricBundles in the metricBundleGroup, over all constraints.

        Calculates metric values, then runs reduce functions and summary statistics for
        all MetricBundles.

        Parameters
        ----------
        clearMemory : Optional[bool]
            If True, deletes metric values from memory after running each constraint group.
        plotNow : Optional[bool]
            If True, plots the metric values immediately after calculation.
        plotKwargs : Optional[kwargs]
            kwargs to pass to plotCurrent.
        """
        for constraint in self.constraints:
            # Set the 'currentBundleDict' which is a dictionary of the metricBundles which match this
            #  constraint.
            self.setCurrent(constraint)
            self.runCurrent(constraint, clearMemory=clearMemory,
                            plotNow=plotNow, plotKwargs=plotKwargs)

    def runCurrent(self, constraint, simData=None, clearMemory=False, plotNow=False, plotKwargs=None):
        """Run all the metricBundles which match this constraint in the metricBundleGroup.

        Calculates the metric values, then runs reduce functions and summary statistics for
        metrics in the current set only (see self.setCurrent).

        Parameters
        ----------
        constraint : str
           constraint to use to set the currently active metrics
        simData : Optional[numpy.ndarray]
           If simData is not None, then this numpy structured array is used instead of querying
           data from the dbObj.
        clearMemory : Optional[bool]
           If True, metric values are deleted from memory after they are calculated (and saved to disk).
        plotNow : Optional[bool]
           Plot immediately after calculating metric values (instead of the usual procedure, which
           is to plot after metric values are calculated for all constraints).
        plotKwargs : Optional[kwargs]
           Plotting kwargs to pass to plotCurrent.
        """
        # Build list of all the columns needed from the database.
        self.dbCols = []
        for b in self.currentBundleDict.values():
            self.dbCols.extend(b.dbCols)
        self.dbCols = list(set(self.dbCols))

        # Can pass simData directly (if had other method for getting data)
        if simData is not None:
            self.simData = simData

        else:
            self.simData = None
            # Query for the data.
            try:
                self.getData(constraint)
            except UserWarning:
                warnings.warn('No data matching constraint %s' % constraint)
                return
            except ValueError:
                warnings.warn('One of the columns requested from the database was not available.' +
                              ' Skipping constraint %s' % constraint)
                return

        # Find compatible subsets of the MetricBundle dictionary,
        # which can be run/metrics calculated/ together.
        self._findCompatibleLists()

        for compatibleList in self.compatibleLists:
            if self.verbose:
                print('Running: ', compatibleList)
            self._runCompatible(compatibleList)
            if self.verbose:
                print('Completed metric generation.')
            for key in compatibleList:
                self.hasRun[key] = True
        # Run the reduce methods.
        if self.verbose:
            print('Running reduce methods.')
        self.reduceCurrent()
        # Run the summary statistics.
        if self.verbose:
            print('Running summary statistics.')
        self.summaryCurrent()
        if self.verbose:
            print('Completed.')
        if plotNow:
            if plotKwargs is None:
                self.plotCurrent()
            else:
                self.plotCurrent(**plotKwargs)
        # Optionally: clear results from memory.
        if clearMemory:
            for b in self.currentBundleDict.values():
                b.metricValues = None
            if self.verbose:
                print('Deleted metricValues from memory.')

    def getData(self, constraint):
        """Query the data from the database.

        The currently bundleDict should generally be set before calling getData (using setCurrent).

        Parameters
        ----------
        constraint : str
           The constraint for the currently active set of MetricBundles.
        """
        if self.verbose:
            if constraint == '':
                print("Querying database with no constraint.")
            else:
                print("Querying database with constraint %s" % (constraint))
        # Note that we do NOT run the stackers at this point (this must be done in each 'compatible' group).
        if self.dbTable != 'Summary':
            distinctExpMJD = False
            groupBy = None
        else:
            distinctExpMJD = True
            groupBy = 'expMJD'
        self.simData = utils.getSimData(self.dbObj, constraint, self.dbCols,
                                        tableName=self.dbTable, distinctExpMJD=distinctExpMJD,
                                        groupBy=groupBy)

        if self.verbose:
            print("Found %i visits" % (self.simData.size))

        # Query for the fieldData if we need it for the opsimFieldSlicer.
        needFields = [b.slicer.needsFields for b in self.currentBundleDict.values()]
        if True in needFields:
            self.fieldData = utils.getFieldData(self.dbObj, constraint)
        else:
            self.fieldData = None

    def _runCompatible(self, compatibleList):
        """Runs a set of 'compatible' metricbundles in the MetricBundleGroup dictionary,
        identified by 'compatibleList' keys.

        A compatible list of MetricBundles is a subset of the currentBundleDict.
        The currentBundleDict == set of MetricBundles with the same constraint.
        The compatibleBundles == set of MetricBundles with the same constraint, the same
        slicer, the same maps applied to the slicer, and stackers which do not clobber each other's data.

        This is where the work of calculating the metric values is done.
        """

        if len(self.simData) == 0:
            return

        # Grab a dictionary representation of this subset of the dictionary, for easier iteration.
        bDict = self._getDictSubset(self.currentBundleDict, compatibleList)

        compatMaps = []
        compatStackers = []
        for b in bDict.values():
            compatMaps.extend(b.mapsList)
            compatStackers.extend(b.stackerList)
        compatStackers = list(set(compatStackers))
        compatMaps = list(set(compatMaps))

        # Run stackers.
        for stacker in compatStackers:
            # Note that stackers will clobber previously existing rows with the same name.
            self.simData = stacker.run(self.simData)

        # Pull out one of the slicers to use as our 'slicer'.
        # This will be forced back into all of the metricBundles at the end (so that they track
        #  the same metadata such as the slicePoints, in case the same actual object wasn't used).
        slicer = list(bDict.values())[0].slicer
        if (slicer.slicerName == 'OpsimFieldSlicer'):
            slicer.setupSlicer(self.simData, self.fieldData, maps=compatMaps)
        else:
            slicer.setupSlicer(self.simData, maps=compatMaps)
        # Copy the slicer (after setup) back into the individual metricBundles.
        if slicer.slicerName != 'HealpixSlicer' or slicer.slicerName != 'UniSlicer':
            for b in bDict.values():
                b.slicer = slicer

        # Set up (masked) arrays to store metric data in each metricBundle.
        for b in bDict.values():
            b._setupMetricValues()

        # Set up an ordered dictionary to be the cache if needed:
        # (Currently using OrderedDict, it might be faster to use 2 regular Dicts instead)
        if slicer.cacheSize > 0:
            cacheDict = OrderedDict()
            cache = True
        else:
            cache = False
        # Run through all slicepoints and calculate metrics.
        for i, slice_i in enumerate(slicer):
            slicedata = self.simData[slice_i['idxs']]
            if len(slicedata) == 0:
                # No data at this slicepoint. Mask data values.
                for b in bDict.values():
                    b.metricValues.mask[i] = True
            else:
                # There is data! Should we use our data cache?
                if cache:
                    # Make the data idxs hashable.
                    cacheKey = frozenset(slice_i['idxs'])
                    # If key exists, set flag to use it, otherwise add it
                    if cacheKey in cacheDict:
                        useCache = True
                        cacheVal = cacheDict[cacheKey]
                        # Move this value to the end of the OrderedDict
                        del cacheDict[cacheKey]
                        cacheDict[cacheKey] = cacheVal
                    else:
                        cacheDict[cacheKey] = i
                        useCache = False
                    for b in bDict.values():
                        if useCache:
                            b.metricValues.data[i] = b.metricValues.data[cacheDict[cacheKey]]
                        else:
                            b.metricValues.data[i] = b.metric.run(slicedata, slicePoint=slice_i['slicePoint'])
                    # If we are above the cache size, drop the oldest element from the cache dict.
                    if len(cacheDict) > slicer.cacheSize:
                        del cacheDict[list(cacheDict.keys())[0]]

                # Not using memoize, just calculate things normally
                else:
                    for b in bDict.values():
                        b.metricValues.data[i] = b.metric.run(slicedata, slicePoint=slice_i['slicePoint'])
        # Mask data where metrics could not be computed (according to metric bad value).
        for b in bDict.values():
            if b.metricValues.dtype.name == 'object':
                for ind, val in enumerate(b.metricValues.data):
                    if val is b.metric.badval:
                        b.metricValues.mask[ind] = True
            else:
                # For some reason, this doesn't work for dtype=object arrays.
                b.metricValues.mask = np.where(b.metricValues.data == b.metric.badval,
                                               True, b.metricValues.mask)

        # Save data to disk as we go, although this won't keep summary values, etc. (just failsafe).
        if self.saveEarly:
            for b in bDict.values():
                b.write(outDir=self.outDir, resultsDb=self.resultsDb)

    def reduceAll(self, updateSummaries=True):
        """Run the reduce methods for all metrics in bundleDict.

        Running this method, for all MetricBundles at once, assumes that clearMemory was False.

        Parameters
        ----------
        updateSummaries : Optional[bool]
            If True, summary metrics are removed from the top-level (non-reduced)
            MetricBundle. Usually this should be True, as summary metrics are generally
            intended to run on the simpler data produced by reduce metrics.
        """
        for constraint in self.constraints:
            self.setCurrent(constraint)
            self.reduceCurrent(updateSummaries=updateSummaries)

    def reduceCurrent(self, updateSummaries=True):
        """Run all reduce functions for the metricbundle in the currently active set of MetricBundles.

        Parameters
        ----------
        updateSummaries : Optional[bool]
            If True, summary metrics are removed from the top-level (non-reduced)
            MetricBundle. Usually this should be True, as summary metrics are generally
            intended to run on the simpler data produced by reduce metrics.
        """
        # Create a temporary dictionary to hold the reduced metricbundles.
        reduceBundleDict = {}
        for b in self.currentBundleDict.values():
            # If there are no reduce functions associated with the metric, skip this metricBundle.
            if len(b.metric.reduceFuncs) > 0:
                # Apply reduce functions, creating a new metricBundle in the process (new metric values).
                for reduceFunc in b.metric.reduceFuncs.values():
                    newmetricbundle = b.reduceMetric(reduceFunc)
                    # Add the new metricBundle to our metricBundleGroup dictionary.
                    name = newmetricbundle.metric.name
                    if name in self.bundleDict:
                        name = newmetricbundle.fileRoot
                    reduceBundleDict[name] = newmetricbundle
                    if self.saveEarly:
                        newmetricbundle.write(outDir=self.outDir, resultsDb=self.resultsDb)
                # Remove summaryMetrics from top level metricbundle if desired.
                if updateSummaries:
                    b.summaryMetrics = []
        # Add the new metricBundles to the MetricBundleGroup dictionary.
        self.bundleDict.update(reduceBundleDict)
        # And add to to the currentBundleDict too, so we run as part of 'summaryCurrent'.
        self.currentBundleDict.update(reduceBundleDict)

    def summaryAll(self):
        """Run the summary statistics for all metrics in bundleDict.

        Calculating all summary statistics, for all MetricBundles, at this
        point assumes that clearMemory was False.
        """
        for constraint in self.constraints:
            self.setCurrent(constraint)
            self.summaryCurrent()

    def summaryCurrent(self):
        """Run summary statistics on all the metricBundles in the currently active set of MetricBundles.
        """
        for b in self.currentBundleDict.values():
            b.computeSummaryStats(self.resultsDb)

    def plotAll(self, savefig=True, outfileSuffix=None, figformat='pdf', dpi=600, thumbnail=True,
                closefigs=True):
        """Generate all the plots for all the metricBundles in bundleDict.

        Generating all ploots, for all MetricBundles, at this point, assumes that
        clearMemory was False.

        Parameters
        ----------
        savefig : Optional[bool]
            If True, save figures to disk, to self.outDir directory.
        outfileSuffix : Optional[str]
            Append outfileSuffix to the end of every plot file generated. Useful for generating
            sequential series of images for movies.
        figformat : Optional[str]
            Matplotlib figure format to use to save to disk. Default pdf.
        dpi : Optional[str]
            DPI for matplotlib figure. Default 600.
        thumbnail : Optional[bool]
            If True, save a small thumbnail jpg version of the output file to disk as well.
            This is useful for showMaf web pages. Default True.
        closefigs : Optional[bool]
            Close the matplotlib figures after they are saved to disk. If many figures are
            generated, closing the figures saves significant memory. Default True.
        """
        for constraint in self.constraints:
            if self.verbose:
<<<<<<< HEAD
                print('Plotting figures with %s constraint now.' % (constraint))
=======
                print 'Plotting figures with "%s" constraint now.' % (constraint)
>>>>>>> ff7d4e54
            self.setCurrent(constraint)
            self.plotCurrent(savefig=savefig, outfileSuffix=outfileSuffix, figformat=figformat, dpi=dpi,
                             thumbnail=thumbnail, closefigs=closefigs)

    def plotCurrent(self, savefig=True, outfileSuffix=None, figformat='pdf', dpi=600, thumbnail=True,
                    closefigs=True):
        """Generate the plots for the currently active set of MetricBundles.

        Parameters
        ----------
        savefig : Optional[bool]
            If True, save figures to disk, to self.outDir directory.
        outfileSuffix : Optional[str]
            Append outfileSuffix to the end of every plot file generated. Useful for generating
            sequential series of images for movies.
        figformat : Optional[str]
            Matplotlib figure format to use to save to disk. Default pdf.
        dpi : Optional[str]
            DPI for matplotlib figure. Default 600.
        thumbnail : Optional[bool]
            If True, save a small thumbnail jpg version of the output file to disk as well.
            This is useful for showMaf web pages. Default True.
        closefigs : Optional[bool]
            Close the matplotlib figures after they are saved to disk. If many figures are
            generated, closing the figures saves significant memory. Default True.
        """
        plotHandler = PlotHandler(outDir=self.outDir, resultsDb=self.resultsDb,
                                  savefig=savefig, figformat=figformat, dpi=dpi, thumbnail=thumbnail)
<<<<<<< HEAD
        for b in self.currentBundleDict.values():
            b.plot(plotHandler=plotHandler, outfileSuffix=outfileSuffix, savefig=savefig)
=======
        for b in self.currentBundleDict.itervalues():
            try:
                b.plot(plotHandler=plotHandler, outfileSuffix=outfileSuffix, savefig=savefig)
            except ValueError as ve:
                message = 'Plotting failed for metricBundle %s.' % (b.fileRoot)
                message += ' Error message: %s' % (ve.message)
                warnings.warn(message)
>>>>>>> ff7d4e54
            if closefigs:
                plt.close('all')
        if self.verbose:
            print('Plotting complete.')

    def writeAll(self):
        """Save all the MetricBundles to disk.

        Saving all MetricBundles to disk at this point assumes that clearMemory was False.
        """
        for constraint in self.constraints:
            self.setCurrent(constraint)
            self.writeCurrent()

    def writeCurrent(self):
        """Save all the MetricBundles in the currently active set to disk.
        """
        if self.verbose:
            if self.saveEarly:
                print('Re-saving metric bundles.')
            else:
                print('Saving metric bundles.')
        for b in self.currentBundleDict.values():
            b.write(outDir=self.outDir, resultsDb=self.resultsDb)

    def readAll(self):
        """Attempt to read all MetricBundles from disk.

        You must set the metrics/slicer/constraint/runName for a metricBundle appropriately;
        then this method will search for files in the location self.outDir/metricBundle.fileRoot.
        Reads all the files associated with all metricbundles in self.bundleDict.
        """
        reduceBundleDict = {}
        for b in self.bundleDict.values():
            filename = os.path.join(self.outDir, b.fileRoot + '.npz')
            try:
                # Create a temporary metricBundle to read the data into.
                #  (we don't use b directly, as this overrides plotDict/etc).
                tmpBundle = createEmptyMetricBundle()
                tmpBundle.read(filename)
                # Copy the tmpBundle metricValues into b.
                b.metricValues = tmpBundle.metricValues
                # And copy the slicer into b, to get slicePoints.
                b.slicer = tmpBundle.slicer
            except:
                warnings.warn('Warning: file %s not found, bundle not restored.' % filename)

                # Look to see if this is a complex metric, with associated 'reduce' functions,
                # and read those in too.
                if len(b.metric.reduceFuncs) > 0:
                    origMetricName = b.metric.name
                    for reduceFunc in b.metric.reduceFuncs.values():
                        reduceName = origMetricName + '_' + reduceFunc.__name__.replace('reduce', '')
                        # Borrow the fileRoot in b (we'll reset it appropriately afterwards).
                        b.metric.name = reduceName
                        b._buildFileRoot()
                        filename = os.path.join(self.outDir, b.fileRoot + '.npz')
                        tmpBundle = createEmptyMetricBundle()
                        try:
                            tmpBundle.read(filename)
                            # This won't necessarily recreate the plotDict and displayDict exactly
                            # as they would have been made if you calculated the reduce metric from scratch.
                            # Perhaps update these metric reduce dictionaries after reading them in?
                            newmetricBundle = MetricBundle(metric=b.metric, slicer=b.slicer,
                                                           constraint=b.constraint,
                                                           stackerList=b.stackerList, runName=b.runName,
                                                           metadata=b.metadata,
                                                           plotDict=b.plotDict, displayDict=b.displayDict,
                                                           summaryMetrics=b.summaryMetrics,
                                                           mapsList=b.mapsList,
                                                           fileRoot=b.fileRoot, plotFuncs=b.plotFuncs)
                            newmetricBundle.metric.name = reduceName
                            newmetricBundle.metricValues = ma.copy(tmpBundle.metricValues)
                            del tmpBundle

                            # Add the new metricBundle to our metricBundleGroup dictionary.
                            name = newmetricBundle.metric.name
                            if name in self.bundleDict:
                                name = newmetricBundle.fileRoot
                            reduceBundleDict[name] = newmetricBundle
                        except:
                            warnings.warn('Warning: file %s not found, bundle not restored ("reduce" metric).'
                                          % filename)

                    # Remove summaryMetrics from top level metricbundle.
                    b.summaryMetrics = []
                    # Update parent MetricBundle name.
                    b.metric.name = origMetricName
                    b._buildFileRoot()
<<<<<<< HEAD
                if self.verbose:
                    print('Read %s from disk.' % (b.fileRoot))
=======
            if self.verbose:
                print 'Read %s from disk.' % (b.fileRoot)
>>>>>>> ff7d4e54
        # Add the reduce bundles into the bundleDict.
        self.bundleDict.update(reduceBundleDict)<|MERGE_RESOLUTION|>--- conflicted
+++ resolved
@@ -533,11 +533,9 @@
         """
         for constraint in self.constraints:
             if self.verbose:
-<<<<<<< HEAD
-                print('Plotting figures with %s constraint now.' % (constraint))
-=======
-                print 'Plotting figures with "%s" constraint now.' % (constraint)
->>>>>>> ff7d4e54
+
+                print('Plotting figures with "%s" constraint now.' % (constraint))
+
             self.setCurrent(constraint)
             self.plotCurrent(savefig=savefig, outfileSuffix=outfileSuffix, figformat=figformat, dpi=dpi,
                              thumbnail=thumbnail, closefigs=closefigs)
@@ -566,10 +564,7 @@
         """
         plotHandler = PlotHandler(outDir=self.outDir, resultsDb=self.resultsDb,
                                   savefig=savefig, figformat=figformat, dpi=dpi, thumbnail=thumbnail)
-<<<<<<< HEAD
-        for b in self.currentBundleDict.values():
-            b.plot(plotHandler=plotHandler, outfileSuffix=outfileSuffix, savefig=savefig)
-=======
+
         for b in self.currentBundleDict.itervalues():
             try:
                 b.plot(plotHandler=plotHandler, outfileSuffix=outfileSuffix, savefig=savefig)
@@ -577,7 +572,6 @@
                 message = 'Plotting failed for metricBundle %s.' % (b.fileRoot)
                 message += ' Error message: %s' % (ve.message)
                 warnings.warn(message)
->>>>>>> ff7d4e54
             if closefigs:
                 plt.close('all')
         if self.verbose:
@@ -667,12 +661,8 @@
                     # Update parent MetricBundle name.
                     b.metric.name = origMetricName
                     b._buildFileRoot()
-<<<<<<< HEAD
-                if self.verbose:
-                    print('Read %s from disk.' % (b.fileRoot))
-=======
+
             if self.verbose:
-                print 'Read %s from disk.' % (b.fileRoot)
->>>>>>> ff7d4e54
+                print('Read %s from disk.' % (b.fileRoot))
         # Add the reduce bundles into the bundleDict.
         self.bundleDict.update(reduceBundleDict)