--- conflicted
+++ resolved
@@ -98,7 +98,6 @@
         if self.verbose:
             print "Querying database with constraint %s" % self.sqlconstraint
         # Note that we do NOT run the stackers at this point (this must be done in each 'compatible' group).
-<<<<<<< HEAD
         if self.dbTable != 'Summary':
             distinctExpMJD = False
             groupBy = None
@@ -108,10 +107,7 @@
         self.simData = utils.getSimData(self.dbObj, self.sqlconstraint, self.dbCols,
                                         tableName=self.dbTable, distinctExpMJD=distinctExpMJD,
                                         groupBy=groupBy)
-=======
-        self.simData = utils.getSimData(self.dbObj, self.sqlconstraint, self.dbCols)
-
->>>>>>> 2c26444a
+
         if self.verbose:
             print "Found %i visits" % self.simData.size
 
@@ -192,9 +188,6 @@
         Also runs 'reduceAll' and then 'summaryAll'.
         """
         if self.simData is None:
-<<<<<<< HEAD
-            self.getData()
-=======
             try:
                 self.getData()
             except UserWarning:
@@ -203,7 +196,6 @@
             except ValueError:
                 print 'One of the columns requested from the database was not available - skipping sqlconstraint %s' %(self.sqlconstraint)
                 return
->>>>>>> 2c26444a
 
         for compatibleList in self.compatibleLists:
             if self.verbose:
