from .baseStacker import *
from .generalStackers import *
from .ditherStackers import *
from .sdssStackers import *
<<<<<<< HEAD
from galacticStacker import *
=======
from .NEODistStacker import *
from .eclipticStacker import *
>>>>>>> 639ee666
<|MERGE_RESOLUTION|>--- conflicted
+++ resolved
@@ -2,9 +2,6 @@
 from .generalStackers import *
 from .ditherStackers import *
 from .sdssStackers import *
-<<<<<<< HEAD
 from galacticStacker import *
-=======
 from .NEODistStacker import *
-from .eclipticStacker import *
->>>>>>> 639ee666
+from .eclipticStacker import *