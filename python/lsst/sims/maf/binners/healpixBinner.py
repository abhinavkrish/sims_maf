--- conflicted
+++ resolved
@@ -82,25 +82,10 @@
     def plotData(self, metricValues, figformat='png', filename=None,
                  savefig=True, **kwargs):
         """Call all plotting methods."""
-<<<<<<< HEAD
-        filenames=[]
-        filetypes=[]
-        figs={}
-        if not ((metricValues.dtype == 'float') or (metricValues.dtype == 'int') ) or (metricValues.compressed().size == 0):
-            warnings.warn('metric data type not float or int, or no unmasked data, returning False')
-            return False
-        
-        figs['hist'] = self.plotHistogram(metricValues, **kwargs)
-        if savefig:
-            outfile = filename+'_hist'+'.'+figformat
-            plt.savefig(outfile, figformat=figformat)
-            filenames.append(outfile)
-            filetypes.append('histogramPlot')
-=======
+
         super(HealpixBinner,self).plotData(metricValues, 
                                            figformat=figformat, 
                                            filename=filename,savefig=savefig,**kwargs)
->>>>>>> b02aaa43
 
         self.figs['ps'] = self.plotPowerSpectrum(metricValues, **kwargs)
         if savefig:
