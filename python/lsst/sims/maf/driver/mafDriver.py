--- conflicted
+++ resolved
@@ -53,15 +53,11 @@
                 dt, time_prev = dtime(time_prev)
                 print 'Got OpSim config info in %.3g s'%dt
 
-<<<<<<< HEAD
-        # Construct the binners and metric objects
-=======
         self.allpropids, self.wfdpropids, self.ddpropids = self.opsimdb.fetchPropIDs()
         if self.verbose:
             dt, time_prev = dtime(time_prev)
             print 'fetched PropID info in %.3g s'%dt
         # Construct the slicers and metric objects
->>>>>>> 306f0233
         self.binList = []
         self.metricList = []
         for i,slicer in self.config.slicers.iteritems():
@@ -157,15 +153,8 @@
         # Done - self.data should now have all required columns.
             
 
-<<<<<<< HEAD
-    def getFieldData(self, binner, sqlconstraint):
-        """Given an opsim binner, generate the FieldData """
-        # Get the propid info (only used here in getFieldData).
-        self.allpropids, self.wfdpropids, self.ddpropids = self.opsimdb.fetchPropIDs()
-=======
     def getFieldData(self, slicer, sqlconstraint):
         """Given an opsim slicer, generate the FieldData """
->>>>>>> 306f0233
         # Do a bunch of parsing to get the propids out of the sqlconstraint.
         if 'propID' not in sqlconstraint:
             propids = self.allpropids
@@ -400,34 +389,29 @@
                     cbm.readMetricData(fullfilename)
                 dictNums = cbm.slicemetrics.keys()
                 dictNums.sort()
-<<<<<<< HEAD
-                fignum, title, outhist = cbm.plotHistograms(dictNums,
-                                                            [cbm.binmetrics[0].metricNames[0]]*len(dictNums),
-                                                        outDir=self.config.outputDir, savefig=True,
-                                                        plotkwargs=histDict[key]['plotkwargs'])
-                fignum, title, outps = cbm.plotPowerSpectra(dictNums,
-                                                            [cbm.binmetrics[0].metricNames[0]]*len(dictNums),
-                                                            outDir=self.config.outputDir, savefig=True,
-                                                            plotkwargs=histDict[key]['plotkwargs'])
-=======
-                fignum, title, outfile = cbm.plotHistograms(dictNums,[cbm.slicemetrics[0].metricNames[0]]*len(dictNums),
+                fignum, title, histfile = cbm.plotHistograms(dictNums,[cbm.slicemetrics[0].metricNames[0]]*len(dictNums),
                                                      outDir=self.config.outputDir, savefig=True,
                                                      plotkwargs=histDict[key]['plotkwargs'])
->>>>>>> 306f0233
+                psfile = None
+                if cbm.slicemetrics[dictNums[0]] == 'HealpixSlicer':
+                   fignum, title, psfile = cbm.plotPowerSpectra(dictNums,[cbm.slicemetrics[0].metricNames[0]]*len(dictNums),
+                                                                outDir=self.config.outputDir, savefig=True,
+                                                                plotkwargs=histDict[key]['plotkwargs'])
                 # Add this plot info to the allOutDict ('ResultsSummary.dat')
                 key = 0
                 while key in allOutDict:
                     key += 1
                 allOutDict[key] = {}
                 metricName = cbm.slicemetrics[0].metricNames[0]
-                allOutDict[key]['metricName'] = metricName
+                allOutDict[key]['metricName'] = 'Combo ' + metricName
                 allOutDict[key]['simDataName'] = self.config.opsimName
                 allOutDict[key]['slicerName'] = cbm.slicemetrics[0].slicer.slicerName
                 allOutDict[key]['metadata'] = title
                 allOutDict[key]['sqlconstraint'] = ''
-                allOutDict[key]['comboHist'] = outhist
-                allOutDict[key]['comboPS'] = outps
-                
+                allOutDict[key]['comboHist'] = histfile
+                if psfile is not None:
+                   allOutDict[key]['comboPs'] = psfile
+                  
         # Save metric filekey & summary stats output. 
         summaryfile = open(os.path.join(self.config.outputDir, 'ResultsSummary.dat'), 'w')
         subkeyorder = ['metricName', 'simDataName', 'slicerName', 'metadata', 'sqlconstraint', 'dataFile']
