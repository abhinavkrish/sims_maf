--- conflicted
+++ resolved
@@ -13,39 +13,7 @@
 def dtime(time_prev):
    return (time.time() - time_prev, time.time())
 
-<<<<<<< HEAD
-class ComparisonSliceMetric(object):
-    """ComparisonSliceMetric"""
-    def __init__(self, figformat='pdf', dpi=600, thumbnail=True, verbose=True):
-        self.figformat = figformat
-        self.dpi = dpi
-        self.verbose = verbose
-        self.thumbnail = thumbnail
-        #  The comparison slice metric stores data in dictionaries keyed by (the same) number:
-        #     -- the baseSliceMetrics (which then hold metric data and the slicer),
-        #     -- the filename a particular baseSliceMetric came from (if read from file)
-        self.slicemetrics = {}
-        self.bbmNames = {}
-        
-    def readMetricData(self, filename):
-        """Read metric data values and slicers from a (single) filename
-
-        Reads data one file at a time so that it can return the dict # to the user."""
-        dictnum = len(self.slicemetrics) 
-        bbm = BaseSliceMetric(figformat=self.figformat)
-        # Read the metric data value and slicer into a baseSliceMetric.
-        bbm.readMetricValues(filename)
-        self.slicemetrics[dictnum] = bbm
-        self.bbmNames[dictnum] = filename
-        if self.verbose:
-            print '%d (name %s) Read metrics %s from %s with slicer %s' %(dictnum, self.bbmNames[dictnum],
-                                                                        bbm.metricNames,  filename, 
-                                                                        bbm.slicer.slicerName)
-        return dictnum
-
-    def setMetricData(self, bbm, nametag=None):
-        """Add a baseslicemetric object directly.
-=======
+
 class ComparisonSliceMetric(BaseSliceMetric):
     """
     ComparisonSliceMetric couples slicers and metric data (one slicer per metric data)
@@ -57,7 +25,6 @@
     the sql constraint that produced the original metric data, and the slicer 
     which generated the data. 
     """
->>>>>>> 8d21a4ed
 
     def addMetricData(self, metricValues, metricName, slicer, simDataName, 
                       sqlconstraint, metadata, plotParams=None, metricId=None):
@@ -179,7 +146,8 @@
                         legendloc='upper left', alpha=1.0,
                         savefig=False,  outfileRoot=None, ylabel=None, plotkwargs=None):
         """
-        Create a plot containing the histograms from metrics in iids (assuming their slicers have histogram-like capability).
+        Create a plot containing the histograms from metrics in iids (assuming their slicers
+        have histogram-like capability).
 
         plotkwargs is a list of dicts with plotting parameters that override the defaults.
         """
@@ -232,20 +200,17 @@
                     plotParams.update(plotkwargs[i])
                 fignum = self.slicers[iid].plotHistogram(self.metricValues[iid], fignum=fignum, **plotParams)
         if savefig:
-<<<<<<< HEAD
-            outfile = self.slicemetrics[d]._buildOutfileName(title,
-                                                          outDir=outDir, outfileRoot=outfileRoot,
-                                                          plotType='hist')
-            plt.savefig(outfile, figformat=self.figformat, dpi=self.dpi)
-            if self.thumbnail:
-               plt.savefig('thumb.'+outfile[:-4]+'.png', dpi=72)
-=======
             if outfileRoot is not None:
                 outroot = outfileRoot + title
             else:
                 outroot = title
             outfile = self._buildOutfileName(self.iid_next, outfileRoot=outroot, plotType='hist')
             plt.savefig(os.path.join(self.outDir, outfile), figformat=self.figformat, dpi=self.dpi)
+            if self.thumbnail:
+               thumbfile = outfile[-1].split('/')
+               thumbfile[-1] = 'thumb.'+thumbfile[-1]
+               thumbfile = '/'.join(thumbfile)
+               plt.savefig(thumbfile+'.png', dpi=72)
             if self.resultsDb:
               # Don't have a metricID corresonding to this combo of metrics.
               metricNames = ''.join(list(self.uniqueMetricNames(iids)))              
@@ -254,7 +219,6 @@
               metadata = ''.join(list(self.uniqueMetadata(iids)))
               metricId = self.resultsDb.addMetric(metricNames, slicerNames, simDataNames, 'NULL', metadata, 'NULL')
               self.resultsDb.addPlot(metricId, 'ComboHistogram', outfile)
->>>>>>> 8d21a4ed
         else:
             outfile = 'NULL'
         return fignum, title, outfile
@@ -303,20 +267,17 @@
                                                         label=label,
                                                         addLegend=addLegend)
         if savefig:
-<<<<<<< HEAD
-            outfile = self.slicemetrics[d]._buildOutfileName(title,
-                                                          outDir=outDir, outfileRoot=outfileRoot,
-                                                          plotType='hist')
-            plt.savefig(outfile, figformat=self.figformat, dpi=self.dpi)
-            if self.thumbnail:
-               plt.savefig('thumb.'+outfile[:-4]+'.png', dpi=72)
-=======
             if outfileRoot is not None:
                 outroot = outfileRoot + title
             else:
                 outroot = title
             outfile = self._buildOutfileName(self.iid_next, outfileRoot=outroot + title, plotType='ps') 
             plt.savefig(os.path.join(self.outDir, outfile), figformat=self.figformat, dpi=self.dpi)
+            if self.thumbnail:
+               thumbfile = outfile[-1].split('/')
+               thumbfile[-1] = 'thumb.'+thumbfile[-1]
+               thumbfile = '/'.join(thumbfile)
+               plt.savefig(thumbfile+'.png', dpi=72)
             if self.resultsDb:
                 # Don't have a metricID corresonding to this combo of metrics.
                 metricNames = ''.join(list(self.uniqueMetricNames(iids)))
@@ -325,7 +286,6 @@
                 metadata = ''.join(list(self.uniqueMetadata(iids)))
                 metricId = self.resultsDb.addMetric(metricNames, slicerNames, simDataNames, 'NULL', metadata, 'NULL')
                 self.resultsDb.addPlot(metricId, 'ComboPowerSpectrum', outfile)
->>>>>>> 8d21a4ed
         else:
             outfile = 'NULL'
         return fignum, title, outfile
@@ -377,20 +337,17 @@
         # Plot data.
         fignum = slicer.plotSkyMap(diff, units=units, title=title, clims=clims, cmap=cmap, cbarFormat=cbarFormat)
         if savefig:
-<<<<<<< HEAD
-            outfile = self.slicemetric[dictNums[0]]._buildOutfileName(title, 
-                                                                    outDir=outDir, outfileRoot=outfileRoot, 
-                                                                    plotType='sky')
-            plt.savefig(outfile, figformat=self.figformat, dpi=self.dpi)
-            if self.thumbnail:
-               plt.savefig('thumb.'+outfile[:-4]+'.png', dpi=72)
-=======
             if outfileRoot is not None:
                 outroot = outfileRoot + title
             else:
                 outroot = title
             outfile = self._buildOutfileName(self.iid_next, outfileRoot=outroot, plotType='sky')
             plt.savefig(os.path.join(self.outDir, outfile), figformat=self.figformat, dpi=self.dpi)
+            if self.thumbnail:
+               thumbfile = outfile[-1].split('/')
+               thumbfile[-1] = 'thumb.'+thumbfile[-1]
+               thumbfile = '/'.join(thumbfile)
+               plt.savefig(thumbfile+'.png', dpi=72)
             if self.resultsDb:
                 # Don't have a metricID corresonding to this combo of metrics.
                 metricNames = ''.join(list(self.uniqueMetricNames(iids)))
@@ -399,7 +356,6 @@
                 metadata = ''.join(list(self.uniqueMetadata(iids)))
                 metricId = self.resultsDb.addMetric(metricNames, slicerNames, simDataNames, 'NULL', metadata, 'NULL')
                 self.resultsDb.addPlot(metricId, 'DifferenceSkyMap', outfile)
->>>>>>> 8d21a4ed
         else:
             outfile = 'NULL'
         return fignum, title, outfile