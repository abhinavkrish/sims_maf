--- conflicted
+++ resolved
@@ -35,24 +35,13 @@
         else:
             binmax = data.max()
     cond = np.where((data >= binmin)  & (data <= binmax))[0]
-<<<<<<< HEAD
-    if data[cond].size > 0:
+    if np.size(data[cond]) > 0:
         binwidth = (2.*(np.percentile(data[cond], 75) - np.percentile(data[cond], 25))
                     /np.size(data[cond])**(1./3.))
         nbins = (binmax - binmin) / binwidth
         if nbins > nbinMax:
             warnings.warn('Warning! Optimal bin calculation tried to make %f bins, returning %i'%(nbins, nbinMax))
             nbins = nbinMax
-=======
-    binwidth = (2.*(np.percentile(data[cond], 75) - np.percentile(data[cond], 25))
-                /np.size(data[cond])**(1./3.))
-    nbins = (binmax - binmin) / binwidth
-    if nbins > nbinMax:
-        warnings.warn('Freedman-Diaconis rule tried to make %f bins, returning %i'%(nbins,nbinMax))
-        nbins = nbinMax
-    if np.isinf(nbins) or np.isnan(nbins):
-        return 1
->>>>>>> 5cddcfb3
     else:
         warnings.warn('Warning! No data available for calculating optimal bin size within range of %f, %f'
                       %(binmin, binmax), ' returning %i' %(nbinMax))
