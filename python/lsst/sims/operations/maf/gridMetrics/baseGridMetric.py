# Base class for all grid & metrics. 
# The gridMetric class is used for running/generating metric output,
#  and can also be used for generating comparisons or summary statistics on 
#  already calculated metric outputs.
# In either case, there is only one grid per gridMetric, 
#   although there may be many metrics.
# 
# An important aspect of the gridMetric is handling the metadata about each metric.
#  This includes the opsim run name, the sql constraint on the query that pulled the
#  input data (e.g. 'r band', 'X<1.2', 'WFD prop'), and the grid type that the 
#  metric was run on (global vs spatial, timestep..). The metadata is important for
#  understanding what the metric means, and should be presented in plots & saved in the
#  output files. 
#
# Instantiate the gridMetric object by providing a grid object (for spatial metrics,
#   this does not have to be 'set up' - it does not need the kdtree to be built). 
# Then, Metric data can enter the gridMetric through either running metrics on simData,
#  or reading metric values from files. 
# To run metrics on simData, 
#  runGrid - pass list of metrics, simData, and metadata for the metric run;
#      validates that simData has needed cols, then runs metrics over the grid. 
#      Stores the results in a dictionary keyed by the metric names.
#
# 'readMetric' will read metric data from files. In this case, the metadata 
#   may not be the same for all metrics (e.g. comparing two different opsim runs). 
# To get multiple metric data into the gridMetric, in this case run 'readMetric' 
#   multiple times (once for each metric data file) -- the metrics will be added
#   to an internal list, along with their metadata. 
#   Note that all metrics must use the same grid. 
#
# A mixture of readMetric & runGrid can be used to populate the data in the gridMetric!
#
# runGrid applies to multiple metrics at once; all other methods apply to one metric 
#  at a time.
#
# Metric data values, as well as metadata for each metric, are stored in
#  dictionaries keyed by the metric names (a property of the metric). 

import os
import numpy as np

class BaseGridMetric(object):
    def __init__(self, grid):
        """Instantiate gridMetric object and set grid."""
        self.grid = grid
        # Set up dictionaries to hold metric values, reduced metric values,
        #   simDataName(s) and metadata(s). All dictionary keys should be
        #   metric name -- and then for reduceValues is [metric name][reduceFuncName]
        self.metricValues = {}
        self.reduceValues = {}
        self.simDataName = {}
        self.metadata = {}
        return

    def runGrid(self, metricList, simData, 
                simDataName='opsim', metadata='', sliceCol=None):
        """Run metric generation; validates that simData has columns needed for metrics, then runs metrics over grid. 

        metricList = list of metric objects
        simData = numpy recarray holding simulated data
        simDataName = identifier for simulated data
        metadata = further information from config files ('WFD', 'r band', etc.)
        sliceCol = column for slicing grid, if needed (default None)"""
        # Set metrics (convert to list if not iterable). 
        if hasattr(metricList, '__iter__'):
            self.metrics = metricList
        else:
            self.metrics = [metricList,]        
        # Validate that simData has all the required data values. 
        # The metrics have saved their required columns in the classRegistry.
        simCols = self.metrics[0].classRegistry.uniqueCols()
        for c in simCols:
            if c not in simData.dtype.names:
                raise Exception('Column', c,'not in simData: needed by the metrics.\n',
                                self.metrics[0].classRegistry)
<<<<<<< HEAD
        # And verify that slicecol is part of simData too.
        if sliceCol:
=======
        # And verify that sliceCol is part of simData too.
        if sliceCol != None:
>>>>>>> 63192e30
            if sliceCol not in simData.dtype.names:
                raise Exception('Simdata slice column', sliceCol, 'not in simData.')
        # Set metadata for each metric.
        for m in self.metrics:
            self.simDataName[m.name] = simDataName
            self.metadata[m.name] = metadata
        # Set up arrays to store metric data.
        for m in self.metrics:
            self.metricValues[m.name] = np.empty(len(self.grid), 'object') 
        # SliceCol is needed for global grids, but only has to be a specific
        #  column if the grid needs a specific column (for time slicing, for example).
        if sliceCol==None:
            sliceCol = simData.dtype.names[0]
        # Run through all gridpoints and calculate metrics 
        #    (slicing the data once per gridpoint for all metrics).
        for i, g in enumerate(self.grid):
            idxs = self.grid.sliceSimData(g, simData[sliceCol])
            for m in self.metrics:
                if len(idxs)==0:
                    # No data at this gridpoint.
                    self.metricValues[m.name][i] = self.grid.badval
<<<<<<< HEAD
                self.metricValues[m.name][i] = m.run(simData[idxs])
=======
                else:
                    self.metricValues[m.name][i] = m.run(simData[idxs])
>>>>>>> 63192e30
        return

    def reduceMetric(self, metric):
        """Run all reduce methods for 'metric'. """
        # Set up a dictionary to hold the reduced values for this particular metric.
        self.reduceValues[metric.name] = {}
        # Run through reduce methods and set up arrays to store results.
        for rName in metric.reduceFuncs.keys():
            self.reduceValues[metric.name][rName] = np.zeros(len(self.grid), 'float')
        # Run through gridpoints and actually calculate reduced values at each pt.
        for i, g in enumerate(self.grid):
            metricValuesPt = self.metricValues[metric.name][i]
            for rName in metric.reduceFuncs.keys():
                self.reduceValues[metric.name][rName] = metric.reduceFuncs[rName](metricValuesPt)
        return

    def writeMetric(self, metric, comment='', outfile_root=None, outdir=None):
        """Write metric values to disk.

        comment = any additional comments to add to output file (beyond 
           metric name, simDataName, and metadata).
        outfile_root = root of the output files (default simDataName).
        outdir = directory to write output data (default simDataName).  """
        if outdir == None:
            outdir = self.simDataName
        if outfile_root == None:
            outfile_root = self.simDataName
        for m in self.metrics:
            outfile = os.path.join(outdir, outfile_root + m.name)
            self.grid.writeMetricData(outfile, self.metricValues[m.name],
                                      metricName = m.name, 
                                      simDataName = self.simDataName[m.name],
                                      metadata = self.metadata[m.name],
                                      comment = comment)
        return

    def readMetric(self, filename):
        """Read metric values from disk. """
        # read metrics from disk
        metricValues, metricName, simDataName, metadata, comment \
          = self.grid.readMetricData(filename)
        # Store results.
        self.metricValues[metricName] = metricValues
        self.simDataName[metricName] = simDataName
        self.metadata[metricName] = metadata + comment
        ### What do we do about complex metrics -- does name alone give enough info
        ### to instantiate a new object to access 'reduce' functions? (possibly new 
        ### reduce functions as the results of old ones should be stored with the data)?
        ### Or is that a user's problem, that if they're using
        ### a complex metric and have added new reduce functions, then they ought to
        ### know where the data should be going. 
        return    
        
    def plotMetric(self, metric):
        # Plot the sky map, if available. 
        # Plot the histograms.
        pass

    def computeSummaryStatistics(self):
        # compute the summary statistics .. note can pass metric values into
        # another global grid and then pass any metric to be evaluated on the 
        # GlobalGrid! (mean/min/rms/...). 
        pass <|MERGE_RESOLUTION|>--- conflicted
+++ resolved
@@ -73,13 +73,8 @@
             if c not in simData.dtype.names:
                 raise Exception('Column', c,'not in simData: needed by the metrics.\n',
                                 self.metrics[0].classRegistry)
-<<<<<<< HEAD
-        # And verify that slicecol is part of simData too.
-        if sliceCol:
-=======
         # And verify that sliceCol is part of simData too.
         if sliceCol != None:
->>>>>>> 63192e30
             if sliceCol not in simData.dtype.names:
                 raise Exception('Simdata slice column', sliceCol, 'not in simData.')
         # Set metadata for each metric.
@@ -101,12 +96,8 @@
                 if len(idxs)==0:
                     # No data at this gridpoint.
                     self.metricValues[m.name][i] = self.grid.badval
-<<<<<<< HEAD
-                self.metricValues[m.name][i] = m.run(simData[idxs])
-=======
                 else:
                     self.metricValues[m.name][i] = m.run(simData[idxs])
->>>>>>> 63192e30
         return
 
     def reduceMetric(self, metric):
