--- conflicted
+++ resolved
@@ -4,10 +4,5 @@
 from .opsimFieldBinner import *
 from .uniBinner import *
 from .oneDBinner import *
-<<<<<<< HEAD
-from .healpixBinner import *
-# twoDBinner needs to be added?
-# from .twoDBinner import *
-=======
 from .nDBinner import *
->>>>>>> f6ca1f13
+
