# nd Binner slices data on N columns in simData

import numpy as np
from .baseBinner import BaseBinner
import pyfits as pyf

class NDBinner(BaseBinner):
    """Nd binner (N dimensions)"""
    def __init__(self, verbose=True):  
        """Instantiate object."""
        super(NDBinner, self).__init__(verbose=verbose)
        self.binnertype = 'ND'
    
<<<<<<< HEAD
    def setupBinner(self, data, sliceDataColList=None, binsList=None, nbinsList=100):
=======
    def setupBinner(self, simData, sliceDataColNames, binsList=None, nbinsList=100):
>>>>>>> eaaf0e9d
        """Set up bins.

        data is the input data. Does not need to be passed, but keeps API same for all binners.
        sliceDataColList is a list of the columns for slicing data. 
        binsList can be a list of numpy arrays with the respective binpoints for sliceDataColList,
        or can be left 'None' (default) in which case nbinsList will be used together with data 
        min/max values to set bins. """
<<<<<<< HEAD
        if sliceDataColList == None:
            sliceDataColList = data.keys()
        self.nD = len(sliceDataColList)
        self.sliceDataCols = sliceDataColList
=======
        self.nD = len(sliceDataColNames)
        self.sliceDataColNames = sliceDataColNames
        self.sliceDataCols = []
        for colname in self.sliceDataColNames:
            self.sliceDataCols.append(simData[colname])
>>>>>>> eaaf0e9d
        if binsList != None:
            # User set the bins themselves.
            if len(binsList) != self.nD:
                raise Exception('binsList must be same length as sliceDataColNames')
            self.bins = binsList
        else:
            # We should set the bins.
            if isinstance(nbinsList, list):
                if len(nbinsList) != self.nD:
                    raise Exception('nbinsList must be same length as sliceDataColList if providing a list')
            else: # have a number of bins, but it's just a single number to be applied to all cols
                nbinsList = [nbinsList for i in range(self.nD)]
            self.bins = [ [] for i in range(self.nD)]
            for i in range(self.nD):
                binsize = (self.sliceDataCols[i].max() - self.sliceDataCols[i].min()) \
                    / float(nbinsList[i])
                self.bins[i] = np.arange(self.sliceDataCols[i].min(), 
                                         self.sliceDataCols[i].max() + binsize,
                                         binsize, 'float')
        _setupAllbins()

    def _setupAllbins(self):
        self.allbins = []
        for i in range(self.nD):
            self.allbins.append(np.meshgrid(*self.bins)[i].flatten())
        self.nbins = np.array(map(len, self.bins)).prod()
        return
    
    def __iter__(self):
        """Iterate over the binpoints."""
        self.ipix = 0
        return self

    def next(self):
        """Return the binvalues at this binpoint."""
        ### This is not correctly implemented yet (binpoints not being properly defined)
        if self.ipix >= self.nbins-1:
            raise StopIteration
        binlo = np.zeros(self.nD, 'float')
        binhi = np.zeros(self.nD, 'float')
        for i in range(self.nD):
            binlo[i] = self.allbins[i][self.ipix]
            binhi[i] = self.allbins[i][self.ipix+1]
        self.ipix += 1
        return (binlo, binhi)

    def __getitem__(self, ipix):
        binlo = np.zeros(self.nD, 'float')
        binhi = np.zeros(self.nD, 'float')
        for i in range(self.nD):
            binlo[i] = self.allbins[i][ipix]
            binhi[i] = self.allbins[i][ipix+1]
        return (binlo, binhi)
    
    def __eq__(self, otherBinner):
        """Evaluate if grids are equivalent."""
        if isinstance(otherBinner, NDBinner):
            if otherBinner.nD != self.nD:
                return False
            for i in range(self.nD):
                if np.all(otherBinner.bins[i] != self.bins[i]):
                    return False                
            return True
        else:
            return False
            
    def sliceSimData(self, binpoint):
        """Slice simData to return relevant indexes for binpoint."""
        condition = True
        for i in range(self.nD):
            condition = (condition & (self.simDataCols[i] >= binpoint[0][i])
                         & (self.simDataCols[i] < binpoint[1][i]))
        return condition

    def writeMetricData(self, outfilename, metricValues,
                        comment='', metricName='',
                        simDataName='', metadata='', 
                        int_badval=-666, badval=-666., dt=np.dtype('float64')):
        """Write metric data and bin data in a fits file """

        header_dict = dict(comment=comment, metricName=metricName, simDataName=simDataName,
                           metadata=metadata, binnertype=self.binnertype,
                           dt=dt.name, badval=badval, int_badval=int_badval, nD=self.nD)
        base = BaseBinner()
        base.writeMetricDataGeneric(outfilename=outfilename,
                        metricValues=metricValues,
                        comment=comment, metricName=metricName,
                        simDataName=simDataName, metadata=metadata, 
                        int_badval=int_badval, badval=badval, dt=dt)
        hdulist = pyf.open(outfilename, mode='update')
        for key in header_dict.keys():
            hdulist[0].header[key] = header_dict[key]
        hdulist.close()
        #now to append the bins
        hdulist = pyf.open(outfilename,mode='append')
        binHDU = pyf.PrimaryHDU(data=self.bins)
        hdulist.append(binHDU)
        hdulist.flush()
        hdulist.close()
        return outfilename

    def readMetricData(self, infilename):
        """Read metric values back in and restore the binner"""

        #restore the bins first
        hdulist = pyf.open(infilename)
        if hdulist[0].header['binnertype'] != self.binnertype:
             raise Exception('Binnertypes do not match.')
        
        self.bins = hdulist[1].data.copy()
        
        base = BaseBinner()
        metricValues, header = base.readMetricDataGeneric(infilename)
        
        binner = NDBinner()
        binner.bins = self.bins
        binner.badval = header['badval'.upper()]
        binner.int_badval = header['int_badval']
        binner.nD = header['ND']
        _setupAllbins()
        
        return metricValues, binner, header
<|MERGE_RESOLUTION|>--- conflicted
+++ resolved
@@ -11,11 +11,8 @@
         super(NDBinner, self).__init__(verbose=verbose)
         self.binnertype = 'ND'
     
-<<<<<<< HEAD
-    def setupBinner(self, data, sliceDataColList=None, binsList=None, nbinsList=100):
-=======
-    def setupBinner(self, simData, sliceDataColNames, binsList=None, nbinsList=100):
->>>>>>> eaaf0e9d
+
+    def setupBinner(self, simdata, sliceDataColList=None, binsList=None, nbinsList=100):
         """Set up bins.
 
         data is the input data. Does not need to be passed, but keeps API same for all binners.
@@ -23,18 +20,15 @@
         binsList can be a list of numpy arrays with the respective binpoints for sliceDataColList,
         or can be left 'None' (default) in which case nbinsList will be used together with data 
         min/max values to set bins. """
-<<<<<<< HEAD
+
         if sliceDataColList == None:
-            sliceDataColList = data.keys()
+            sliceDataColList = simdata.keys()
         self.nD = len(sliceDataColList)
         self.sliceDataCols = sliceDataColList
-=======
-        self.nD = len(sliceDataColNames)
-        self.sliceDataColNames = sliceDataColNames
         self.sliceDataCols = []
         for colname in self.sliceDataColNames:
             self.sliceDataCols.append(simData[colname])
->>>>>>> eaaf0e9d
+
         if binsList != None:
             # User set the bins themselves.
             if len(binsList) != self.nD:
