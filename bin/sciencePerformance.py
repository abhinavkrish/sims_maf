#! /usr/bin/env python
import os, sys, argparse
import numpy as np
# Set matplotlib backend (to create plots where DISPLAY is not set).
import matplotlib
matplotlib.use('Agg')
import matplotlib.pylab as plt
import healpy as hp
import warnings

import lsst.sims.maf.db as db
import lsst.sims.maf.metrics as metrics
import lsst.sims.maf.slicers as slicers
import lsst.sims.maf.stackers as stackers
import lsst.sims.maf.plots as plots
import lsst.sims.maf.metricBundles as metricBundles
import lsst.sims.maf.utils as utils


def makeBundleList(dbFile, runName=None, nside=64, benchmark='design',
                   lonCol='fieldRA', latCol='fieldDec', seeingCol='FWHMgeom'):
    """
    make a list of metricBundle objects to look at the scientific performance
    of an opsim run.
    """

    # List to hold everything we're going to make
    bundleList = []

    # List to hold metrics that shouldn't be saved
    noSaveBundleList = []

    # Connect to the databse
    opsimdb = utils.connectOpsimDb(dbFile)
    if runName is None:
        runName = os.path.basename(dbFile).replace('_sqlite.db', '')

    # Fetch the proposal ID values from the database
    propids, propTags = opsimdb.fetchPropInfo()

    # Fetch the telescope location from config
    lat, lon, height = opsimdb.fetchLatLonHeight()

    # Add metadata regarding dithering/non-dithered.
    commonname = ''.join([a for a in lonCol if a in latCol])
    if commonname == 'field':
        slicermetadata = ' (non-dithered)'
    else:
        slicermetadata = ' (%s)' %(commonname)


    # Construct a WFD SQL where clause so multiple propIDs can query by WFD:
    wfdWhere = utils.createSQLWhere('WFD', propTags)
    print '#FYI: WFD "where" clause: %s' %(wfdWhere)
    ddWhere = utils.createSQLWhere('DD', propTags)
    print '#FYI: DD "where" clause: %s' %(ddWhere)

    # Fetch the total number of visits (to create fraction for number of visits per proposal)
    totalNVisits = opsimdb.fetchNVisits()

    # Set up benchmark values, scaled to length of opsim run.
    runLength = opsimdb.fetchRunLength()
    if benchmark == 'requested':
        # Fetch design values for seeing/skybrightness/single visit depth.
        benchmarkVals = utils.scaleBenchmarks(runLength, benchmark='design')
        # Update nvisits with requested visits from config files.
        benchmarkVals['nvisits'] = opsimdb.fetchRequestedNvisits(propId=proptags['WFD'])
        # Calculate expected coadded depth.
        benchmarkVals['coaddedDepth'] = utils.calcCoaddedDepth(benchmarkVals['nvisits'], benchmarkVals['singleVisitDepth'])
    elif (benchmark == 'stretch') or (benchmark == 'design'):
        # Calculate benchmarks for stretch or design.
        benchmarkVals = utils.scaleBenchmarks(runLength, benchmark=benchmark)
        benchmarkVals['coaddedDepth'] = utils.calcCoaddedDepth(benchmarkVals['nvisits'], benchmarkVals['singleVisitDepth'])
    else:
        raise ValueError('Could not recognize benchmark value %s, use design, stretch or requested.' %(benchmark))
    # Check that nvisits is not set to zero (for very short run length).
    for f in benchmarkVals['nvisits']:
        if benchmarkVals['nvisits'][f] == 0:
            print 'Updating benchmark nvisits value in %s to be nonzero' %(f)
            benchmarkVals['nvisits'][f] = 1


    # Set values for min/max range of nvisits for All/WFD and DD plots. These are somewhat arbitrary.
    nvisitsRange = {}
    nvisitsRange['all'] = {'u':[20, 80], 'g':[50,150], 'r':[100, 250],
                           'i':[100, 250], 'z':[100, 300], 'y':[100,300]}
    nvisitsRange['DD'] = {'u':[6000, 10000], 'g':[2500, 5000], 'r':[5000, 8000],
                          'i':[5000, 8000], 'z':[7000, 10000], 'y':[5000, 8000]}
    # Scale these ranges for the runLength.
    scale = runLength / 10.0
    for prop in nvisitsRange:
        for f in nvisitsRange[prop]:
            for i in [0, 1]:
                nvisitsRange[prop][f][i] = int(np.floor(nvisitsRange[prop][f][i] * scale))

    # Filter list, and map of colors (for plots) to filters.
    filters = ['u','g','r','i','z','y']
    colors={'u':'cyan','g':'g','r':'y','i':'r','z':'m', 'y':'k'}
    filtorder = {'u':1,'g':2,'r':3,'i':4,'z':5,'y':6}

    # Easy way to run through all fi

    # Set up a list of common summary stats
    commonSummary = [metrics.MeanMetric(), metrics.RobustRmsMetric(), metrics.MedianMetric(),
                     metrics.PercentileMetric(metricName='25th%ile', percentile=25),
                     metrics.PercentileMetric(metricName='75th%ile', percentile=75),
                     metrics.MinMetric(), metrics.MaxMetric()]
    allStats = commonSummary

    # Set up some 'group' labels
    reqgroup = 'A: Required SRD metrics'
    depthgroup = 'B: Depth per filter'
    uniformitygroup = 'C: Uniformity'
    seeinggroup = 'D: Seeing distribution'
    transgroup = 'E: Transients'
    sngroup = 'F: SN Ia'
    altAzGroup = 'G: Alt Az'
    rangeGroup = 'H: Range of Dates'
    intergroup = 'I: Inter-Night'
    phaseGroup = 'J: Max Phase Gap'
    NEOGroup = 'K: NEO Detection'

    # Set up an object to track the metricBundles that we want to combine into merged plots.
    mergedHistDict = {}

    # Set the histogram merge function.
    mergeFunc = plots.HealpixHistogram()

    keys = ['NVisits', 'coaddm5', 'NormEffTime', 'Minseeing', 'seeingAboveLimit', 'minAirmass',
            'fracAboveAirmass']

    for key in keys:
        mergedHistDict[key] = plots.PlotBundle(plotFunc=mergeFunc)

    ##
    # Calculate the fO metrics for all proposals and WFD only.
    order = 0
    for prop in ('All prop', 'WFD only'):
        if prop == 'All prop':
            metadata = 'All Visits' + slicermetadata
            sqlconstraint = ''
        if prop == 'WFD only':
            metadata = 'WFD only' + slicermetadata
            sqlconstraint = '%s' %(wfdWhere)
        # Configure the count metric which is what is used for f0 slicer.
        m1 = metrics.CountMetric(col='expMJD', metricName='fO')
        plotDict={'xlabel':'Number of Visits','Asky':benchmarkVals['Area'],
                  'Nvisit':benchmarkVals['nvisitsTotal'],
                  'xMin':0, 'xMax':1500}
        summaryMetrics=[metrics.fOArea(nside=nside, norm=False, metricName='fOArea: Nvisits (#)',
                                       Asky=benchmarkVals['Area'], Nvisit=benchmarkVals['nvisitsTotal']),
                        metrics.fOArea(nside=nside, norm=True, metricName='fOArea: Nvisits/benchmark',
                                       Asky=benchmarkVals['Area'], Nvisit=benchmarkVals['nvisitsTotal']),
                        metrics.fONv(nside=nside, norm=False, metricName='fONv: Area (sqdeg)',
                                     Asky=benchmarkVals['Area'], Nvisit=benchmarkVals['nvisitsTotal']),
                        metrics.fONv(nside=nside, norm=True, metricName='fONv: Area/benchmark',
                                     Asky=benchmarkVals['Area'], Nvisit=benchmarkVals['nvisitsTotal'])]
        caption = 'The FO metric evaluates the overall efficiency of observing. '
        caption += 'fOArea: Nvisits = %.1f sq degrees receive at least this many visits out of %d. ' %(benchmarkVals['Area'], benchmarkVals['nvisitsTotal'])
        caption += 'fONv: Area = this many square degrees out of %.1f receive at least %d visits.' %(benchmarkVals['Area'], benchmarkVals['nvisitsTotal'])
        displayDict={'group':reqgroup, 'subgroup':'F0', 'displayOrder':order, 'caption':caption}
        order += 1
        slicer = slicers.HealpixSlicer(nside=nside, lonCol=lonCol, latCol=latCol)

        bundle = metricBundles.MetricBundle(m1, slicer, sqlconstraint, plotDict=plotDict,
                                            displayDict=displayDict, summaryMetrics=summaryMetrics,
                                            plotFuncs=[plots.FOPlot()],
                                            runName=runName, metadata=metadata)
        bundleList.append(bundle)

    ###
    # Calculate the Rapid Revisit Metrics.
    order = 0
    metadata = 'All Visits' + slicermetadata
    sqlconstraint = ''
    dTmin = 40.0 # seconds
    dTmax = 30.0 # minutes
    minNvisit = 100
    pixArea = float(hp.nside2pixarea(nside, degrees=True))
    scale = pixArea * hp.nside2npix(nside)
    cutoff1 = 0.15
    extraStats1 = [metrics.FracBelowMetric(cutoff=cutoff1, scale=scale, metricName='Area (sq deg)')]
    extraStats1.extend(commonSummary)
    slicer = slicers.HealpixSlicer(nside=nside, lonCol=lonCol, latCol=latCol)
    m1 = metrics.RapidRevisitMetric(metricName='RapidRevisitUniformity',
                                    dTmin=dTmin/60.0/60.0/24.0, dTmax=dTmax/60.0/24.0,
                                    minNvisits=minNvisit)

    plotDict={'xMin':0, 'xMax':1}
    summaryStats=extraStats1
    caption = 'Deviation from uniformity for short revisit timescales, between %s and %s seconds, ' %(dTmin, dTmax)
    caption += 'for pointings with at least %d visits in this time range. ' %(minNvisit)
    caption += 'Summary statistic "Area" below indicates the area on the sky which has a deviation from uniformity of < %.2f.' %(cutoff1)
    displayDict = {'group':reqgroup, 'subgroup':'Rapid Revisit', 'displayOrder':order, 'caption':caption}
    bundle = metricBundles.MetricBundle(m1, slicer, sqlconstraint, plotDict=plotDict,
                                        displayDict=displayDict, summaryMetrics=summaryStats,
                                        runName=runName, metadata=metadata)
    bundleList.append(bundle)
    order += 1

    m2 = metrics.NRevisitsMetric(dT=dTmax)
    plotDict={'xMin':0, 'xMax':1000, 'logScale':True}
    cutoff2 = 800
    extraStats2 = [metrics.FracAboveMetric(cutoff=cutoff2, scale=scale, metricName='Area (sq deg)')]
    extraStats2.extend(commonSummary)
    caption = 'Number of consecutive visits with return times faster than %.1f minutes, in any filter, all proposals. ' %(dTmax)
    caption += 'Summary statistic "Area" below indicates the area on the sky which has more than %d revisits within this time window.' %(cutoff2)
    summaryStats= extraStats2
    displayDict = {'group':reqgroup, 'subgroup':'Rapid Revisit', 'displayOrder':order, 'caption':caption}
    bundle = metricBundles.MetricBundle(m2, slicer, sqlconstraint, plotDict=plotDict,
                                        displayDict=displayDict, summaryMetrics=summaryStats,
                                        runName=runName, metadata=metadata)
    bundleList.append(bundle)
    order += 1
    m3 = metrics.NRevisitsMetric(dT=dTmax, normed=True)
    plotDict={'xMin':0, 'xMax':1, 'cbarFormat':'%.1f'}
    cutoff3 = 0.6
    extraStats3 = [metrics.FracAboveMetric(cutoff=cutoff3, scale=scale, metricName='Area (sq deg)')]
    extraStats3.extend(commonSummary)
    summaryStats= extraStats3
    caption = 'Fraction of total visits where consecutive visits have return times faster than %.1f minutes, in any filter, all proposals. ' %(dTmax)
    caption += 'Summary statistic "Area" below indicates the area on the sky which has more than %d revisits within this time window.' %(cutoff3)
    displayDict = {'group':reqgroup, 'subgroup':'Rapid Revisit', 'displayOrder':order, 'caption':caption}
    bundle = metricBundles.MetricBundle(m3, slicer, sqlconstraint, plotDict=plotDict,
                                        displayDict=displayDict, summaryMetrics=summaryStats,
                                        runName=runName, metadata=metadata)
    bundleList.append(bundle)
    order += 1


    # And add a histogram of the time between quick revisits.
    binMin = 0
    binMax = 120.
    binsize= 3.
    bins = np.arange(binMin/60.0/24.0, (binMax+binsize)/60./24., binsize/60./24.)
    m1 = metrics.TgapsMetric(bins=bins, metricName='dT visits')
    plotDict={'bins':bins, 'xlabel':'dT (minutes)'}
    displayDict={'group':reqgroup, 'subgroup':'Rapid Revisit', 'order':order,
                 'caption':'Histogram of the time between consecutive revisits (<%.1f minutes), over entire sky.' %(binMax)}
    slicer = slicers.HealpixSlicer(nside=nside, lonCol=lonCol, latCol=latCol)
    plotFunc = plots.SummaryHistogram()
    bundle = metricBundles.MetricBundle(m1, slicer, sqlconstraint, plotDict=plotDict,
                                        displayDict=displayDict, runName=runName, metadata=metadata, plotFuncs=[plotFunc])
    bundleList.append(bundle)
    order += 1


    ##
    # Trigonometric parallax and proper motion @ r=20 and r=24
    slicer = slicers.HealpixSlicer(nside=nside, lonCol=lonCol, latCol=latCol)
    sqlconstraint = ''
    order = 0
    metric = metrics.ParallaxMetric(metricName='Parallax 20', rmag=20, seeingCol=seeingCol)
    summaryStats=allStats
    plotDict={'cbarFormat':'%.1f', 'xMin':0, 'xMax':3}
    displayDict={'group':reqgroup, 'subgroup':'Parallax', 'order':order,
                 'caption':'Parallax precision at r=20. (without refraction).'}
    bundle = metricBundles.MetricBundle(metric, slicer, sqlconstraint, plotDict=plotDict,
                                        displayDict=displayDict, summaryMetrics=summaryStats,
                                        runName=runName, metadata=metadata)
    bundleList.append(bundle)
    order += 1
    metric=metrics.ParallaxMetric(metricName='Parallax 24', rmag=24, seeingCol=seeingCol)
    plotDict={'cbarFormat':'%.1f', 'xMin':0, 'xMax':10}
    displayDict={'group':reqgroup, 'subgroup':'Parallax', 'order':order,
                 'caption':'Parallax precision at r=24. (without refraction).'}
    bundle = metricBundles.MetricBundle(metric, slicer, sqlconstraint, plotDict=plotDict,
                                        displayDict=displayDict, summaryMetrics=summaryStats,
                                        runName=runName, metadata=metadata)
    bundleList.append(bundle)
    order += 1
    metric=metrics.ParallaxMetric(metricName='Parallax Normed', rmag=24, normalize=True,
                                  seeingCol=seeingCol)
    plotDict={'xMin':0.5, 'xMax':1.0}
    displayDict={'group':reqgroup, 'subgroup':'Parallax', 'order':order,
                 'caption':
                 'Normalized parallax (normalized to optimum observation cadence, 1=optimal).'}
    bundle = metricBundles.MetricBundle(metric, slicer, sqlconstraint, plotDict=plotDict,
                                        displayDict=displayDict, summaryMetrics=summaryStats,
                                        runName=runName, metadata=metadata)
    bundleList.append(bundle)
    order += 1
    metric=metrics.ProperMotionMetric(metricName='Proper Motion 20', rmag=20, seeingCol=seeingCol)
    summaryStats=allStats
    plotDict={'xMin':0, 'xMax':3}
    displayDict={'group':reqgroup, 'subgroup':'Proper Motion', 'order':order,
                 'caption':'Proper Motion precision at r=20.'}
    bundle = metricBundles.MetricBundle(metric, slicer, sqlconstraint, plotDict=plotDict,
                                        displayDict=displayDict, summaryMetrics=summaryStats,
                                        runName=runName, metadata=metadata)
    bundleList.append(bundle)
    order += 1
    metric=metrics.ProperMotionMetric(rmag=24, metricName='Proper Motion 24', seeingCol=seeingCol)
    summaryStats=allStats
    plotDict={'xMin':0, 'xMax':10}
    displayDict={'group':reqgroup, 'subgroup':'Proper Motion', 'order':order,
                 'caption':'Proper Motion precision at r=24.'}
    bundle = metricBundles.MetricBundle(metric, slicer, sqlconstraint, plotDict=plotDict,
                                        displayDict=displayDict, summaryMetrics=summaryStats,
                                        runName=runName, metadata=metadata)
    bundleList.append(bundle)
    order += 1
    metric=metrics.ProperMotionMetric(rmag=24,normalize=True, metricName='Proper Motion Normed',
                                      seeingCol=seeingCol)
    plotDict={'xMin':0.2, 'xMax':0.7}
    displayDict={'group':reqgroup, 'subgroup':'Proper Motion', 'order':order,
                 'caption':'Normalized proper motion at r=24 (normalized to optimum observation cadence - start/end. 1=optimal).'}
    bundle = metricBundles.MetricBundle(metric, slicer, sqlconstraint, plotDict=plotDict,
                                        displayDict=displayDict, summaryMetrics=summaryStats,
                                        runName=runName, metadata=metadata)
    bundleList.append(bundle)
    order += 1

    ##
    # Calculate the time uniformity in each filter, for each year.
    order = 0

    slicer = slicers.HealpixSlicer(nside=nside, lonCol=lonCol, latCol=latCol)
    plotFuncs = [plots.TwoDMap()]
    step = 0.5
    bins = np.arange(0,365.25*10+40,40)-step
    metric = metrics.AccumulateUniformityMetric(bins=bins)
    plotDict={'xlabel':'Night (days)', 'xextent':[bins.min()+step,bins.max()+step], 'cbarTitle':'Uniformity'}
    for f in filters:
        sqlconstraint = 'filter = "%s"' %(f)
        caption = 'Deviation from uniformity in %s band. Northern Healpixels are at the top of the image.' %(f)
        caption += '(0=perfectly uniform, 1=perfectly nonuniform).'
        displayDict = {'group':uniformitygroup, 'subgroup':'per night',
                       'displayOrder':filtorder[f], 'caption': caption}
        metadata = '%s band' %(f) + slicermetadata
        bundle = metricBundles.MetricBundle(metric, slicer, sqlconstraint, plotDict=plotDict,
                                            displayDict=displayDict, runName=runName, metadata=metadata,
                                            plotFuncs=plotFuncs)
        noSaveBundleList.append(bundle)

    ##
    # Depth metrics.
    slicer = slicers.HealpixSlicer(nside=nside, lonCol=lonCol, latCol=latCol)
    for f in filters:
        propCaption = '%s band, all proposals %s' %(f, slicermetadata)
        sqlconstraint = 'filter = "%s"' %(f)
        metadata = '%s band' %(f) + slicermetadata
        # Number of visits.
        metric = metrics.CountMetric(col='expMJD', metricName='NVisits')
        plotDict={'xlabel':'Number of visits',
                  'xMin':nvisitsRange['all'][f][0],
                  'xMax':nvisitsRange['all'][f][1], 'binsize':5,
                  'logScale':True, 'nTicks':4, 'colorMin':1}
        summaryStats=allStats
        displayDict={'group':depthgroup, 'subgroup':'Nvisits', 'order':filtorder[f],
                     'caption':'Number of visits in filter %s, %s.' %(f, propCaption)}
        histMerge={'color':colors[f], 'label':'%s'%(f),
                   'binsize':5,
                   'xMin':nvisitsRange['all'][f][0], 'xMax':nvisitsRange['all'][f][1],
                   'legendloc':'upper right'}
        bundle = metricBundles.MetricBundle(metric, slicer, sqlconstraint, plotDict=plotDict,
                                            displayDict=displayDict, runName=runName, metadata=metadata,
                                            summaryMetrics=summaryStats)
        mergedHistDict['NVisits'].addBundle(bundle,plotDict=histMerge)
        bundleList.append(bundle)
        # Coadded depth.
        metric = metrics.Coaddm5Metric()
        plotDict={'zp':benchmarkVals['coaddedDepth'][f], 'xMin':-0.8, 'xMax':0.8,
                  'xlabel':'coadded m5 - %.1f' %benchmarkVals['coaddedDepth'][f]}
        summaryStats=allStats
        histMerge={'legendloc':'upper right', 'color':colors[f], 'label':'%s' %f, 'binsize':.02,
                   'xlabel':'coadded m5 - benchmark value'}
        caption = 'Coadded depth in filter %s, with %s value subtracted (%.1f), %s. More positive numbers indicate fainter limiting magnitudes.'\
            %(f, benchmark, benchmarkVals['coaddedDepth'][f], propCaption)
        displayDict={'group':depthgroup, 'subgroup':'Coadded Depth',
                     'order':filtorder[f],'caption':caption}
        bundle = metricBundles.MetricBundle(metric, slicer, sqlconstraint, plotDict=plotDict,
                                            displayDict=displayDict, runName=runName,  metadata=metadata,
                                            summaryMetrics=summaryStats)
        mergedHistDict['coaddm5'].addBundle(bundle,plotDict=histMerge)
        bundleList.append(bundle)
        # Effective time.
        metric = metrics.TeffMetric(metricName='Normalized Effective Time',normed=True,
                                    fiducialDepth= benchmarkVals['singleVisitDepth'])
        plotDict={'xMin':0.1, 'xMax':1.1}
        summaryStats=allStats
        histMerge={'legendLoc':'upper right', 'color':colors[f], 'label':'%s' %f, 'binsize':0.02}
        caption = '"Time Effective" in filter %s, calculated with fiducial single-visit depth of %s mag. '%(f, benchmarkVals['singleVisitDepth'][f])
        caption += 'Normalized by the fiducial time effective, if every observation was at the fiducial depth.'
        displayDict={'group':depthgroup, 'subgroup':'Time Eff.', 'order':filtorder[f], 'caption':caption}
        bundle = metricBundles.MetricBundle(metric, slicer, sqlconstraint, plotDict=plotDict,
                                            displayDict=displayDict, runName=runName, metadata=metadata,
                                            summaryMetrics=summaryStats)
        mergedHistDict['NormEffTime'].addBundle(bundle,plotDict=histMerge)
        bundleList.append(bundle)


    # Put in a z=0.5 Type Ia SN, based on Cambridge 2015 workshop notebook.
    # Check for 1) detection in any band, 2) detection on the rise in any band,
    # 3) good characterization
    peaks = {'uPeak':25.9, 'gPeak':23.6, 'rPeak':22.6, 'iPeak':22.7, 'zPeak':22.7,'yPeak':22.8}
    peakTime = 15.
    transDuration = peakTime+30. # Days
    metric = metrics.TransientMetric(riseSlope= -2./peakTime, declineSlope=1.4/30.0,
                                          transDuration=transDuration, peakTime=peakTime,
                                          surveyDuration=runLength,
                                          metricName='SNDetection',**peaks)
    caption = 'Fraction of z=0.5 type Ia SN that are detected in any filter'
    displayDict={'group':transgroup,  'subgroup':'Detected', 'caption':caption}
    sqlconstraint = ''
    metadata = '' + slicermetadata
    plotDict={}
    bundle = metricBundles.MetricBundle(metric, slicer, sqlconstraint, plotDict=plotDict,
                                        displayDict=displayDict, runName=runName, metadata=metadata)
    bundleList.append(bundle)

    metric = metrics.TransientMetric(riseSlope= -2./peakTime, declineSlope=1.4/30.0,
                                          transDuration=transDuration, peakTime=peakTime,
                                          surveyDuration=runLength,
                                          nPrePeak=1, metricName='SNAlert', **peaks)
    caption = 'Fraction of z=0.5 type Ia SN that are detected pre-peak in any filter'
    displayDict={'group':transgroup,  'subgroup':'Detected on the rise', 'caption':caption}
    plotDict={}
    bundle = metricBundles.MetricBundle(metric, slicer, sqlconstraint, plotDict=plotDict,
                                        displayDict=displayDict, runName=runName, metadata=metadata)
    bundleList.append(bundle)

    metric = metrics.TransientMetric(riseSlope= -2./peakTime, declineSlope=1.4/30.,
                                     transDuration=transDuration, peakTime=peakTime,
                                     surveyDuration=runLength, metricName='SNLots',
                                     nFilters=3, nPrePeak=3, nPerLC=2, **peaks)
    caption = 'Fraction of z=0.5 type Ia SN that are observed 6 times, 3 pre-peak, 3 post-peak, with observations in 3 filters'
    displayDict={'group':transgroup,  'subgroup':'Well observed', 'caption':caption}
    sqlconstraint = 'filter="r" or filter="g" or filter="i" or filter="z" '
    plotDict={}
    bundle = metricBundles.MetricBundle(metric, slicer, sqlconstraint, plotDict=plotDict,
                                        displayDict=displayDict, runName=runName, metadata=metadata)
    bundleList.append(bundle)


    # Good seeing in r/i band metrics, including in first/second years.
    order = 0
    for tcolor, tlabel, timespan in zip(['k', 'g', 'r'], ['10 years', '1 year', '2 years'],
                                        ['', ' and night<=365', ' and night<=730']):
        order += 1
        for f in (['r', 'i']):
            sqlconstraint = 'filter = "%s" %s' %(f, timespan)
            propCaption = '%s band, all proposals %s, over %s.' %(f, slicermetadata, tlabel)
            metadata = '%s band, %s' %(f, tlabel) + slicermetadata
            seeing_limit = 0.7
            airmass_limit = 1.2
            metric = metrics.MinMetric(col=seeingCol)
            summaryStats=allStats
            plotDict={'xMin':0.35, 'xMax':0.9, 'color':tcolor}
            displayDict={'group':seeinggroup, 'subgroup':'Best Seeing',
                         'order':filtorder[f]*100+order,
                         'caption':'Minimum FWHMgeom values in %s.' %(propCaption)}
            histMerge={'label':'%s %s' %(f, tlabel), 'color':tcolor,
                       'binsize':0.03, 'xMin':0.35, 'xMax':0.9, 'legendloc':'upper right'}
            bundle = metricBundles.MetricBundle(metric, slicer, sqlconstraint, plotDict=plotDict,
                                            displayDict=displayDict, runName=runName, metadata=metadata,
                                            summaryMetrics=summaryStats)
            mergedHistDict['Minseeing'].addBundle(bundle,plotDict=histMerge)
            bundleList.append(bundle)

            metric = metrics.FracAboveMetric(col=seeingCol, cutoff = seeing_limit)
            summaryStats=allStats
            plotDict={'xMin':0, 'xMax':1, 'color':tcolor}
            displayDict={'group':seeinggroup, 'subgroup':'Good seeing fraction',
                         'order':filtorder[f]*100+order,
                         'caption':'Fraction of total images with FWHMgeom worse than %.1f, in %s'
                         %(seeing_limit, propCaption)}
            histMerge={'color':tcolor, 'label':'%s %s' %(f, tlabel),
                       'binsize':0.05, 'legendloc':'upper right'}
            bundle = metricBundles.MetricBundle(metric, slicer, sqlconstraint, plotDict=plotDict,
                                            displayDict=displayDict, runName=runName, metadata=metadata,
                                            summaryMetrics=summaryStats)
            mergedHistDict['seeingAboveLimit'].addBundle(bundle,plotDict=histMerge)
            bundleList.append(bundle)

            metric = metrics.MinMetric(col='airmass')
            plotDict={'xMin':1, 'xMax':1.5, 'color':tcolor}
            summaryStats=allStats
            displayDict={'group':seeinggroup, 'subgroup':'Best Airmass',
                         'order':filtorder[f]*100+order, 'caption':
                         'Minimum airmass in %s.' %(propCaption)}
            histMerge={'color':tcolor, 'label':'%s %s' %(f, tlabel),
                       'binsize':0.03, 'legendloc':'upper right'}
            bundle = metricBundles.MetricBundle(metric, slicer, sqlconstraint, plotDict=plotDict,
                                            displayDict=displayDict, runName=runName, metadata=metadata,
                                            summaryMetrics=summaryStats)
            mergedHistDict['minAirmass'].addBundle(bundle,plotDict=histMerge)
            bundleList.append(bundle)

            metric= metrics.FracAboveMetric(col='airmass', cutoff=airmass_limit)
            plotDict={'xMin':0, 'xMax':1, 'color':tcolor}
            summaryStats=allStats
            displayDict={'group':seeinggroup, 'subgroup':'Low airmass fraction',
                         'order':filtorder[f]*100+order, 'caption':
                         'Fraction of total images with airmass higher than %.2f, in %s'
                         %(airmass_limit, propCaption)}
            histMerge={'color':tcolor, 'label':'%s %s' %(f, tlabel), 'binsize':0.05, 'legendloc':'upper right'}

            bundle = metricBundles.MetricBundle(metric, slicer, sqlconstraint, plotDict=plotDict,
                                                displayDict=displayDict, runName=runName, metadata=metadata,
                                                summaryMetrics=summaryStats)
            mergedHistDict['fracAboveAirmass'].addBundle(bundle,plotDict=histMerge)
            bundleList.append(bundle)

# SNe metrics from UK workshop.
    peaks = {'uPeak':25.9, 'gPeak':23.6, 'rPeak':22.6, 'iPeak':22.7, 'zPeak':22.7,'yPeak':22.8}
    peakTime = 15.
    transDuration = peakTime+30. # Days
    metric = metrics.TransientMetric(riseSlope= -2./peakTime, declineSlope=1.4/30.0,
                                          transDuration=transDuration, peakTime=peakTime,
                                          surveyDuration=runLength,
                                          metricName='SNDetection',**peaks)
    caption = 'Fraction of z=0.5 type Ia SN that are detected at any point in their light curve in any filter'
    displayDict={'group':sngroup,  'subgroup':'Detected', 'caption':caption}
    sqlconstraint = ''
    plotDict={}
    bundle = metricBundles.MetricBundle(metric, slicer, sqlconstraint, plotDict=plotDict,
                                        displayDict=displayDict, runName=runName)
    bundleList.append(bundle)

    metric = metrics.TransientMetric(riseSlope= -2./peakTime, declineSlope=1.4/30.0,
                                          transDuration=transDuration, peakTime=peakTime,
                                          surveyDuration=runLength,
                                          nPrePeak=1, metricName='SNAlert', **peaks)
    caption = 'Fraction of z=0.5 type Ia SN that are detected pre-peak in any filter'
    displayDict={'group':sngroup,  'subgroup':'Detected on the rise', 'caption':caption}
    plotDict={}
    bundle = metricBundles.MetricBundle(metric, slicer, sqlconstraint, plotDict=plotDict,
                                        displayDict=displayDict, runName=runName)
    bundleList.append(bundle)

    metric = metrics.TransientMetric(riseSlope= -2./peakTime, declineSlope=1.4/30.,
                                     transDuration=transDuration, peakTime=peakTime,
                                     surveyDuration=runLength, metricName='SNLots',
                                     nFilters=3, nPrePeak=3, nPerLC=2, **peaks)
    caption = 'Fraction of z=0.5 type Ia SN that are observed 6 times, 3 pre-peak, 3 post-peak, with observations in 3 filters'
    displayDict={'group':sngroup,  'subgroup':'Well observed', 'caption':caption}
    sqlconstraint = 'filter="r" or filter="g" or filter="i" or filter="z" '
    plotDict={}
    bundle = metricBundles.MetricBundle(metric, slicer, sqlconstraint, plotDict=plotDict,
                                        displayDict=displayDict, runName=runName)
    bundleList.append(bundle)


    # Full range of dates:
    metric = metrics.FullRangeMetric(col='expMJD')
    plotFuncs = [plots.HealpixSkyMap(), plots.HealpixHistogram()]
    caption='Time span of survey.'
    sqlconstraint = ''
    plotDict={}

    bundle = metricBundles.MetricBundle(metric, slicer, sqlconstraint, plotDict=plotDict,
                                        displayDict=displayDict, runName=runName)
    bundleList.append(bundle)
    for filt in filters:
        for propid in propids:
            displayDict={'group':rangeGroup, 'subgroup':propids[propid] ,'caption':caption}
            md = '%s, %s' % (filt, propids[propid])
            sql = 'filter="%s" and propID=%i' % (filt,propid)
            bundle = metricBundles.MetricBundle(metric,slicer,sql, plotDict=plotDict,
                                                metadata=md, plotFuncs=plotFuncs,
                                                displayDict=displayDict, runName=runName)
            bundleList.append(bundle)



    # Alt az plots
    slicer = slicers.HealpixSlicer(nside=64, latCol='zenithDistance', lonCol='azimuth', useCache=False)
    metric = metrics.CountMetric('expMJD', metricName='Nvisits as function of Alt/Az')
    plotDict = {}
    plotFuncs = [plots.LambertSkyMap()]
    displayDict = {'group':altAzGroup, 'caption':'Alt Az pointing distribution'}
    for filt in filters:
        for propid in propids:
            displayDict = {'group':altAzGroup, 'subgroup':propids[propid], 'caption':'Alt Az pointing distribution'}
            md = '%s, %s' % (filt, propids[propid])
            sql = 'filter="%s" and propID=%i' % (filt,propid)
            bundle = metricBundles.MetricBundle(metric,slicer,sql, plotDict=plotDict,
                                                plotFuncs=plotFuncs, metadata=md,
                                                displayDict=displayDict, runName=runName)
            bundleList.append(bundle)

    sql = ''
    md='all observations'
    displayDict = {'group':altAzGroup, 'subgroup':'All Observations',
                   'caption':'Alt Az pointing distribution'}
    bundle = metricBundles.MetricBundle(metric,slicer,sql, plotDict=plotDict,
                                        plotFuncs=plotFuncs, metadata=md,
                                        displayDict=displayDict, runName=runName)
    bundleList.append(bundle)


    # Median inter-night gap (each and all filters)
    slicer = slicers.HealpixSlicer(nside=nside, lonCol=lonCol, latCol=latCol)
    metric = metrics.InterNightGapsMetric(metricName='Median Inter-Night Gap')
    displayDict = {'group':intergroup, 'subgroup': 'Median Gap','caption':'Median gap between days'}
    sqls = ['filter = "%s"' % f for f in filters]
    sqls.append('')
    for sql in sqls:
        bundle = metricBundles.MetricBundle(metric, slicer, sql, displayDict=displayDict, runName=runName)
        bundleList.append(bundle)

    # Max inter-night gap in r and all bands
    dslicer = slicers.HealpixSlicer(nside=nside, lonCol='ditheredRA', latCol='ditheredDec')
    metric = metrics.InterNightGapsMetric(metricName='Max Inter-Night Gap', reduceFunc=np.max)
    displayDict = {'group':intergroup, 'subgroup':'Max Gap', 'caption':'Max gap between nights'}
    plotDict = {'percentileClip':95.}
    for sql in sqls:
        bundle = metricBundles.MetricBundle(metric, dslicer, sql, displayDict=displayDict,
                                            plotDict=plotDict, runName=runName)
        bundleList.append(bundle)


    # largest phase gap for periods
    periods = [0.1,1.0,10.,100.]
    sqls = {'u':'filter = "u"', 'r':'filter="r"',
            'g,r,i,z':'filter="g" or filter="r" or filter="i" or filter="z"',
            'all':''}

    for sql in sqls.keys():
        for period in periods:
            displayDict = {'group':phaseGroup,
                           'subgroup':'period=%.2f days, filter=%s' % (period,sql),
                           'caption':'Maximum phase gaps'}
            metric = metrics.PhaseGapMetric(nPeriods=1, periodMin=period, periodMax=period,
                                            metricName='PhaseGap, %.1f'%period)
            bundle = metricBundles.MetricBundle(metric, slicer, sqls[sql],
                                                displayDict=displayDict, runName=runName)
            bundleList.append(bundle)




    # NEO XY plots
    slicer = slicers.UniSlicer()
    metric = metrics.PassMetric(metricName='NEODistances')
    stacker = stackers.NEODistStacker()
    stacker2 = stackers.EclipticStacker()
    for f in filters:
        plotFunc = plots.NeoDistancePlotter(eclipMax=10., eclipMin=-10.)
        displayDict = {'group': NEOGroup, 'subgroup':'xy',
                       'caption':'Observations within 10 degrees of the ecliptic. Distance an H=22 NEO would be detected'}
        plotDict={}
        sqlconstraint = 'filter = "%s"' %(f)
        bundle = metricBundles.MetricBundle(metric, slicer,
                                            sqlconstraint, displayDict=displayDict,
                                            stackerList=[stacker,stacker2],
                                            plotDict=plotDict,
                                            plotFuncs=[plotFunc])
        noSaveBundleList.append(bundle)


    # Solar elongation
    sqls = ['filter = "%s"' % f for f in filters]
    sqls.append('')
    for sql in sqls:
        plotFuncs = [plots.HealpixSkyMap(), plots.HealpixHistogram()]
        displayDict = {'group': NEOGroup, 'subgroup':'Solar Elongation',
                           'caption':'Median solar elongation in degrees'}
        metric = metrics.MedianMetric('solarElong')
        slicer = slicers.HealpixSlicer(nside=nside, lonCol=lonCol, latCol=latCol)
        bundle = metricBundles.MetricBundle(metric, slicer,sql, displayDict=displayDict, plotFuncs=plotFuncs)
        bundleList.append(bundle)

        plotFuncs = [plots.HealpixSkyMap(), plots.HealpixHistogram()]
        displayDict = {'group': NEOGroup, 'subgroup':'Solar Elongation',
                           'caption':'Minimum solar elongation in degrees'}
        metric = metrics.MinMetric('solarElong')
        slicer = slicers.HealpixSlicer(nside=nside, lonCol=lonCol, latCol=latCol)
        bundle = metricBundles.MetricBundle(metric, slicer,sql, displayDict=displayDict, plotFuncs=plotFuncs)
        bundleList.append(bundle)


    return metricBundles.makeBundlesDictFromList(bundleList), mergedHistDict, metricBundles.makeBundlesDictFromList(noSaveBundleList)


if __name__=="__main__":

    parser = argparse.ArgumentParser(description='Python script to run MAF with the science performance metrics')
    parser.add_argument('dbFile', type=str, default=None,help="full file path to the opsim sqlite file")

    parser.add_argument("--outDir",type=str, default='./Out', help='Output directory for MAF outputs. Default "Out"')
    parser.add_argument("--nside", type=int, default=64,
                        help="Resolution to run Healpix grid at (must be 2^x). Default 64.")
    parser.add_argument("--lonCol", type=str, default='fieldRA',
                        help="Column to use for RA values (can be a stacker dither column). Default=fieldRA.")
    parser.add_argument("--latCol", type=str, default='fieldDec',
                        help="Column to use for Dec values (can be a stacker dither column). Default=fieldDec.")
    parser.add_argument('--seeingCol', type=str, default='FWHMgeom',
                        help="Column to use for seeing values in order to evaluate astrometric uncertainties. Probably should be FWHMgeom or finSeeing.")
    parser.add_argument('--benchmark', type=str, default='design',
                        help="Can be 'design' or 'requested'")
    parser.add_argument('--plotOnly', dest='plotOnly', action='store_true',
                        default=False, help="Reload the metric values from disk and re-plot them.")
    parser.add_argument('--skipNoSave', dest='runNoSave', action='store_false', default=True,
                        help="Skip the metrics that do not get saved as npz files.")

    parser.set_defaults()
    args, extras = parser.parse_known_args()

    # Build metric bundles.
<<<<<<< HEAD
    bundleDict, mergedHistDict, noSaveBundleDict = makeBundleList(args.dbFile, nside=args.nside,
                                                                  lonCol=args.lonCol, latCol=args.latCol,
                                                                  benchmark=args.benchmark)
=======
    bundleDict, mergedHistDict = makeBundleList(args.dbFile, nside=args.nside,
                                                lonCol=args.lonCol, latCol=args.latCol,
                                                benchmark=args.benchmark, seeingCol=args.seeingCol)
>>>>>>> 4b22a73d

    # Set up / connect to resultsDb.
    resultsDb = db.ResultsDb(outDir=args.outDir)
    # Connect to opsimdb.
    opsdb = utils.connectOpsimDb(args.dbFile)

    if args.runNoSave:
        group = metricBundles.MetricBundleGroup(noSaveBundleDict, opsdb, saveEarly=False,
                                                outDir=args.outDir, resultsDb=resultsDb)
        group.runAll(clearMemory=True, plotNow=True)
        del group, noSaveBundleDict

    # Set up metricBundleGroup.
    group = metricBundles.MetricBundleGroup(bundleDict, opsdb,
                                            outDir=args.outDir, resultsDb=resultsDb)
    # Read or run to get metric values.
    if args.plotOnly:
        group.readAll()
    else:
        group.runAll()
    # Make plots.
    group.plotAll()
    # Make merged plots.
    for key in mergedHistDict:
        if len(mergedHistDict[key].bundleList) > 0:
            mergedHistDict[key].plot(outDir=args.outDir, resultsDb=resultsDb, closeFigs=True)
        else:
            warning.warn('Empty bundleList for %s, skipping merged histogram' % key)
    # Get config info and write to disk.
    utils.writeConfigs(opsdb, args.outDir)

    print "Finished sciencePerformance metric calculations."<|MERGE_RESOLUTION|>--- conflicted
+++ resolved
@@ -699,15 +699,10 @@
     args, extras = parser.parse_known_args()
 
     # Build metric bundles.
-<<<<<<< HEAD
-    bundleDict, mergedHistDict, noSaveBundleDict = makeBundleList(args.dbFile, nside=args.nside,
-                                                                  lonCol=args.lonCol, latCol=args.latCol,
-                                                                  benchmark=args.benchmark)
-=======
+
     bundleDict, mergedHistDict = makeBundleList(args.dbFile, nside=args.nside,
                                                 lonCol=args.lonCol, latCol=args.latCol,
                                                 benchmark=args.benchmark, seeingCol=args.seeingCol)
->>>>>>> 4b22a73d
 
     # Set up / connect to resultsDb.
     resultsDb = db.ResultsDb(outDir=args.outDir)
