from __future__ import print_function
from builtins import str
from builtins import zip
import numpy as np
import matplotlib
import warnings
import unittest
import lsst.utils.tests
import lsst.sims.maf.stackers as stackers
from lsst.sims.utils import _galacticFromEquatorial, calcLmstLast, Site, _altAzPaFromRaDec, ObservationMetaData

matplotlib.use("Agg")


class TestStackerClasses(unittest.TestCase):

    def testEQ(self):
        """
        Test that stackers can be compared
        """
        s1 = stackers.ParallaxFactorStacker()
        s2 = stackers.ParallaxFactorStacker()
        assert(s1 == s2)

        s1 = stackers.RandomDitherFieldPerVisitStacker()
        s2 = stackers.RandomDitherFieldPerVisitStacker()
        assert(s1 == s2)

        # Test if they have numpy array atributes
        s1.ack = np.arange(10)
        s2.ack = np.arange(10)
        assert(s1 == s2)

        # Change the array and test
        s1.ack += 1
        assert(s1 != s2)

        s2 = stackers.RandomDitherFieldPerVisitStacker(decCol='blah')
        assert(s1 != s2)

    def testNormAirmass(self):
        """
        Test the normalized airmass stacker.
        """
        data = np.zeros(600, dtype=list(zip(
            ['airmass', 'fieldDec'], [float, float])))
        data['airmass'] = np.random.rand(600)
        data['fieldDec'] = np.random.rand(600) * np.pi - np.pi / 2.
        data['fieldDec'] = np.degrees(data['fieldDec'])
        stacker = stackers.NormAirmassStacker()
        data = stacker.run(data)
        for i in np.arange(data.size):
            self.assertLessEqual(data['normairmass'][i], data['airmass'][i])
        self.assertLess(np.min(data['normairmass'] - data['airmass']), 0)

    def testParallaxFactor(self):
        """
        Test the parallax factor.
        """
<<<<<<< HEAD
        data = np.zeros(600, dtype=zip(['fieldRA', 'fieldDec', 'observationStartMJD'],
                                       [float, float, float]))
=======
        data = np.zeros(600, dtype=list(zip(['fieldRA', 'fieldDec', 'expMJD'],
                                       [float, float, float])))
>>>>>>> 56099366
        data['fieldRA'] = data['fieldRA'] + .1
        data['fieldDec'] = data['fieldDec'] - .1
        data['observationStartMJD'] = np.arange(data.size) + 49000.
        stacker = stackers.ParallaxFactorStacker()
        data = stacker.run(data)
        self.assertLess(max(np.abs(data['ra_pi_amp'])), 1.1)
        self.assertLess(max(np.abs(data['dec_pi_amp'])), 1.1)
        self.assertLess(
            np.max(data['ra_pi_amp']**2 + data['dec_pi_amp']**2), 1.1)
        self.assertGreater(min(np.abs(data['ra_pi_amp'])), 0.)
        self.assertGreater(min(np.abs(data['dec_pi_amp'])), 0.)

    def _tDitherRange(self, diffsra, diffsdec, ra, dec, maxDither):
        self.assertTrue(np.all(np.abs(diffsra) <= maxDither))
        self.assertTrue(np.all(np.abs(diffsdec) <= maxDither))
        offsets = np.sqrt(diffsra**2 + diffsdec**2)
        self.assertLessEqual(offsets.max(), maxDither)
        self.assertGreater(diffsra.max(), 0)
        self.assertGreater(diffsdec.max(), 0)
        self.assertLess(diffsra.min(), 0)
        self.assertLess(diffsdec.min(), 0)

    def _tDitherPerNight(self, diffsra, diffsdec, ra, dec, nights):
        n = np.unique(nights)
        for ni in n:
            match = np.where(nights == ni)[0]
            dra_on_night = np.abs(np.diff(diffsra[match]))
            ddec_on_night = np.abs(np.diff(diffsdec[match]))
            if dra_on_night.max() > 0.0005:
                print(ni)
                m = np.where(dra_on_night > 0.0005)[0]
                print(diffsra[match][m])
                print(ra[match][m])
                print(dec[match][m])
                print(dra_on_night[m])
            self.assertAlmostEqual(dra_on_night.max(), 0)
            self.assertAlmostEqual(ddec_on_night.max(), 0)

    def testRandomDither(self):
        """
        Test the random dither pattern.
        """
        maxDither = .5
        data = np.zeros(600, dtype=list(zip(
            ['fieldRA', 'fieldDec'], [float, float])))
        # Set seed so the test is stable
        np.random.seed(42)
        # Restrict dithers to area where wraparound is not a problem for
        # comparisons.
        data['fieldRA'] = np.degrees(np.random.rand(600) * (np.pi) + np.pi / 2.0)
        data['fieldDec'] = np.degrees(np.random.rand(600) * np.pi / 2.0 - np.pi / 4.0)
        stacker = stackers.RandomDitherFieldPerVisitStacker(
            maxDither=maxDither)
        data = stacker.run(data)
        diffsra = (data['fieldRA'] - data['randomDitherFieldPerVisitRa']
                   ) * np.cos(np.radians(data['fieldDec']))
        diffsdec = data['fieldDec'] - data['randomDitherFieldPerVisitDec']
        # Check dithers within expected range.
        self._tDitherRange(diffsra, diffsdec, data[
                           'fieldRA'], data['fieldDec'], maxDither)

    def testRandomDitherPerNight(self):
        """
        Test the per-night random dither pattern.
        """
        maxDither = 0.5
        ndata = 600
        # Set seed so the test is stable
        np.random.seed(42)
<<<<<<< HEAD
        data = np.zeros(ndata, dtype=zip(
            ['fieldRA', 'fieldDec', 'fieldId', 'night'], [float, float, int, int]))
        data['fieldRA'] = np.degrees(np.random.rand(ndata) * (np.pi) + np.pi / 2.0)
        data['fieldDec'] = np.degrees(np.random.rand(ndata) * np.pi / 2.0 - np.pi / 4.0)
        data['fieldId'] = np.floor(np.random.rand(ndata) * ndata)
=======
        data = np.zeros(ndata, dtype=list(zip(
            ['fieldRA', 'fieldDec', 'fieldID', 'night'], [float, float, int, int])))
        data['fieldRA'] = np.random.rand(ndata) * (np.pi) + np.pi / 2.0
        data['fieldDec'] = np.random.rand(ndata) * np.pi / 2.0 - np.pi / 4.0
        data['fieldID'] = np.floor(np.random.rand(ndata) * ndata)
>>>>>>> 56099366
        data['night'] = np.floor(np.random.rand(ndata) * 10).astype('int')
        stacker = stackers.RandomDitherPerNightStacker(maxDither=maxDither)
        data = stacker.run(data)
        diffsra = (np.radians(data['fieldRA']) - np.radians(data['randomDitherPerNightRa'])
                   ) * np.cos(np.radians(data['fieldDec']))
        diffsdec = np.radians(data['fieldDec']) - np.radians(data['randomDitherPerNightDec'])
        self._tDitherRange(diffsra, diffsdec, data[
                           'fieldRA'], data['fieldDec'], maxDither)
        # Check that dithers on the same night are the same.
        self._tDitherPerNight(diffsra, diffsdec, data['fieldRA'], data[
                              'fieldDec'], data['night'])

    def testSpiralDitherPerNight(self):
        """
        Test the per-night spiral dither pattern.
        """
        maxDither = 0.5
        ndata = 2000
        # Set seed so the test is stable
        np.random.seed(42)
<<<<<<< HEAD
        data = np.zeros(ndata, dtype=zip(
            ['fieldRA', 'fieldDec', 'fieldId', 'night'], [float, float, int, int]))
        data['fieldRA'] = np.degrees(np.zeros(ndata) + np.pi / 2.0)
=======
        data = np.zeros(ndata, dtype=list(zip(
            ['fieldRA', 'fieldDec', 'fieldID', 'night'], [float, float, int, int])))
        data['fieldRA'] = np.random.rand(ndata) * (np.pi) + np.pi / 2.0
        data['fieldRA'] = np.zeros(ndata) + np.pi / 2.0
        data['fieldDec'] = np.random.rand(ndata) * np.pi / 2.0 - np.pi / 4.0
>>>>>>> 56099366
        data['fieldDec'] = np.zeros(ndata)
        data['fieldId'] = np.floor(np.random.rand(ndata) * ndata)
        data['night'] = np.floor(np.random.rand(ndata) * 20).astype('int')
        stacker = stackers.SpiralDitherPerNightStacker(maxDither=maxDither)
        data = stacker.run(data)
        diffsra = (data['fieldRA'] - data['spiralDitherPerNightRa']
                   ) * np.cos(np.radians(data['fieldDec']))
        diffsdec = data['fieldDec'] - data['spiralDitherPerNightDec']
        self._tDitherRange(diffsra, diffsdec, data[
                           'fieldRA'], data['fieldDec'], maxDither)
        # Check that dithers on the same night are the same.
        self._tDitherPerNight(diffsra, diffsdec, data['fieldRA'], data[
                              'fieldDec'], data['night'])

    def testHexDitherPerNight(self):
        """
        Test the per-night hex dither pattern.
        """
        maxDither = 0.5
        ndata = 2000
        # Set seed so the test is stable
        np.random.seed(42)
<<<<<<< HEAD
        data = np.zeros(ndata, dtype=zip(
            ['fieldRA', 'fieldDec', 'fieldId', 'night'], [float, float, int, int]))
        data['fieldRA'] = np.degrees(np.random.rand(ndata) * (np.pi) + np.pi / 2.0)
        data['fieldDec'] = np.degrees(np.random.rand(ndata) * np.pi / 2.0 - np.pi / 4.0)
        data['fieldId'] = np.floor(np.random.rand(ndata) * ndata)
=======
        data = np.zeros(ndata, dtype=list(zip(
            ['fieldRA', 'fieldDec', 'fieldID', 'night'], [float, float, int, int])))
        data['fieldRA'] = np.random.rand(ndata) * (np.pi) + np.pi / 2.0
        data['fieldDec'] = np.random.rand(ndata) * np.pi / 2.0 - np.pi / 4.0
        data['fieldID'] = np.floor(np.random.rand(ndata) * ndata)
>>>>>>> 56099366
        data['night'] = np.floor(np.random.rand(ndata) * 217).astype('int')
        stacker = stackers.HexDitherPerNightStacker(maxDither=maxDither)
        data = stacker.run(data)
        diffsra = (data['fieldRA'] - data['hexDitherPerNightRa']
                   ) * np.cos(np.radians(data['fieldDec']))
        diffsdec = data['fieldDec'] - data['hexDitherPerNightDec']
        self._tDitherRange(diffsra, diffsdec, data[
                           'fieldRA'], data['fieldDec'], maxDither)
        # Check that dithers on the same night are the same.
        self._tDitherPerNight(diffsra, diffsdec, data['fieldRA'],
                              data['fieldDec'], data['night'])

    def testHAStacker(self):
        """Test the Hour Angle stacker"""
<<<<<<< HEAD
        data = np.zeros(100, dtype=zip(['observationStartLST', 'fieldRA'], [float, float]))
        data['observationStartLST'] = np.arange(100) / 99. * 360.
=======
        data = np.zeros(100, dtype=list(zip(['lst', 'fieldRA'], [float, float])))
        data['lst'] = np.arange(100) / 99. * np.pi * 2
>>>>>>> 56099366
        stacker = stackers.HourAngleStacker()
        data = stacker.run(data)
        # Check that data is always wrapped
        self.assertLess(np.max(data['HA']), 12.)
        self.assertGreater(np.min(data['HA']), -12.)
        # Check that HA is zero if lst == RA
<<<<<<< HEAD
        data = np.zeros(1, dtype=zip(['observationStartLST', 'fieldRA'], [float, float]))
        data = stacker.run(data)
        self.assertEqual(data['HA'], 0.)
        data = np.zeros(1, dtype=zip(['observationStartLST', 'fieldRA'], [float, float]))
        data['observationStartLST'] = np.degrees(2.)
        data['fieldRA'] = np.degrees(2.)
        data = stacker.run(data)
        self.assertEqual(data['HA'], 0.)
        # Check a value
        data = np.zeros(1, dtype=zip(['observationStartLST', 'fieldRA'], [float, float]))
        data['observationStartLST'] = 0.
        data['fieldRA'] = 90.
=======
        data = np.zeros(1, dtype=list(zip(['lst', 'fieldRA'], [float, float])))
        data = stacker.run(data)
        self.assertEqual(data['HA'], 0.)
        data = np.zeros(1, dtype=list(zip(['lst', 'fieldRA'], [float, float])))
        data['lst'] = 2.
        data['fieldRA'] = 2.
        data = stacker.run(data)
        self.assertEqual(data['HA'], 0.)
        # Check a value
        data = np.zeros(1, dtype=list(zip(['lst', 'fieldRA'], [float, float])))
        data['lst'] = 0.
        data['fieldRA'] = np.pi / 2.
>>>>>>> 56099366
        data = stacker.run(data)
        np.testing.assert_almost_equal(data['HA'], -6.)

    def testPAStacker(self):
        """ Test the parallacticAngleStacker"""
<<<<<<< HEAD
        data = np.zeros(100, dtype=zip(
            ['observationStartMJD', 'fieldDec', 'fieldRA', 'observationStartLST'], [float] * 4))
        data['observationStartMJD'] = np.arange(100) * .2 + 50000
=======
        data = np.zeros(100, dtype=list(zip(
            ['expMJD', 'fieldDec', 'fieldRA', 'lst'], [float] * 4)))
        data['expMJD'] = np.arange(100) * .2 + 50000
>>>>>>> 56099366
        site = Site(name='LSST')
        data['observationStartLST'], last = calcLmstLast(data['observationStartMJD'], site.longitude_rad)
        data['observationStartLST'] = data['observationStartLST']*180./12.
        stacker = stackers.ParallacticAngleStacker()
        data = stacker.run(data)
        # Check values are in good range
        assert(data['PA'].max() <= np.pi)
        assert(data['PA'].min() >= -np.pi)

        # Check compared to the util
        check_pa = []
        ras = np.radians(data['fieldRA'])
        decs = np.radians(data['fieldDec'])
        for ra, dec, mjd in zip(ras, decs, data['observationStartMJD']):
            alt, az, pa = _altAzPaFromRaDec(ra, dec,
                                            ObservationMetaData(mjd=mjd, site=site))

            check_pa.append(pa)
        np.testing.assert_array_almost_equal(data['PA'], check_pa, decimal=2)

    def testFilterColorStacker(self):
        """Test the filter color stacker."""
        data = np.zeros(60, dtype=list(zip(['filter'], ['<U1'])))
        data['filter'][0:10] = 'u'
        data['filter'][10:20] = 'g'
        data['filter'][20:30] = 'r'
        data['filter'][30:40] = 'i'
        data['filter'][40:50] = 'z'
        data['filter'][50:60] = 'y'
        stacker = stackers.FilterColorStacker()
        data = stacker.run(data)
        # Check if re-run stacker raises warning (adding column twice).
        with warnings.catch_warnings(record=True) as w:
            warnings.simplefilter("always")
            data = stacker.run(data)
            assert len(w) > 1
            assert "already present in simData" in str(w[-1].message)
        # Check if use non-recognized filter raises exception.
        data = np.zeros(600, dtype=list(zip(['filter'], ['<U1'])))
        data['filter'] = 'q'
        self.assertRaises(IndexError, stacker.run, data)

    def testGalacticStacker(self):
        """
        Test the galactic coordinate stacker
        """
        ra, dec = np.degrees(np.meshgrid(np.arange(0, 2. * np.pi, 0.1),
                                         np.arange(-np.pi, np.pi, 0.1)))
        ra = np.ravel(ra)
        dec = np.ravel(dec)
        data = np.zeros(ra.size, dtype=list(zip(['ra', 'dec'], [float] * 2)))
        data['ra'] += ra
        data['dec'] += dec
        s = stackers.GalacticStacker(raCol='ra', decCol='dec')
        newData = s.run(data)
        expectedL, expectedB = _galacticFromEquatorial(np.radians(ra), np.radians(dec))
        np.testing.assert_array_equal(newData['gall'], expectedL)
        np.testing.assert_array_equal(newData['galb'], expectedB)

        # Check that we have all the quadrants populated
        q1 = np.where((newData['gall'] < np.pi) & (newData['galb'] < 0.))[0]
        q2 = np.where((newData['gall'] < np.pi) & (newData['galb'] > 0.))[0]
        q3 = np.where((newData['gall'] > np.pi) & (newData['galb'] < 0.))[0]
        q4 = np.where((newData['gall'] > np.pi) & (newData['galb'] > 0.))[0]
        assert(q1.size > 0)
        assert(q2.size > 0)
        assert(q3.size > 0)
        assert(q4.size > 0)


class TestMemory(lsst.utils.tests.MemoryTestCase):
    pass


def setup_module(module):
    lsst.utils.tests.init()


if __name__ == "__main__":
    lsst.utils.tests.init()
    unittest.main()<|MERGE_RESOLUTION|>--- conflicted
+++ resolved
@@ -57,13 +57,9 @@
         """
         Test the parallax factor.
         """
-<<<<<<< HEAD
-        data = np.zeros(600, dtype=zip(['fieldRA', 'fieldDec', 'observationStartMJD'],
-                                       [float, float, float]))
-=======
-        data = np.zeros(600, dtype=list(zip(['fieldRA', 'fieldDec', 'expMJD'],
+
+        data = np.zeros(600, dtype=list(zip(['fieldRA', 'fieldDec', 'observationStartMJD'],
                                        [float, float, float])))
->>>>>>> 56099366
         data['fieldRA'] = data['fieldRA'] + .1
         data['fieldDec'] = data['fieldDec'] - .1
         data['observationStartMJD'] = np.arange(data.size) + 49000.
@@ -133,19 +129,12 @@
         ndata = 600
         # Set seed so the test is stable
         np.random.seed(42)
-<<<<<<< HEAD
-        data = np.zeros(ndata, dtype=zip(
-            ['fieldRA', 'fieldDec', 'fieldId', 'night'], [float, float, int, int]))
-        data['fieldRA'] = np.degrees(np.random.rand(ndata) * (np.pi) + np.pi / 2.0)
-        data['fieldDec'] = np.degrees(np.random.rand(ndata) * np.pi / 2.0 - np.pi / 4.0)
-        data['fieldId'] = np.floor(np.random.rand(ndata) * ndata)
-=======
+
         data = np.zeros(ndata, dtype=list(zip(
-            ['fieldRA', 'fieldDec', 'fieldID', 'night'], [float, float, int, int])))
+            ['fieldRA', 'fieldDec', 'fieldId', 'night'], [float, float, int, int])))
         data['fieldRA'] = np.random.rand(ndata) * (np.pi) + np.pi / 2.0
         data['fieldDec'] = np.random.rand(ndata) * np.pi / 2.0 - np.pi / 4.0
-        data['fieldID'] = np.floor(np.random.rand(ndata) * ndata)
->>>>>>> 56099366
+        data['fieldId'] = np.floor(np.random.rand(ndata) * ndata)
         data['night'] = np.floor(np.random.rand(ndata) * 10).astype('int')
         stacker = stackers.RandomDitherPerNightStacker(maxDither=maxDither)
         data = stacker.run(data)
@@ -166,17 +155,12 @@
         ndata = 2000
         # Set seed so the test is stable
         np.random.seed(42)
-<<<<<<< HEAD
-        data = np.zeros(ndata, dtype=zip(
-            ['fieldRA', 'fieldDec', 'fieldId', 'night'], [float, float, int, int]))
-        data['fieldRA'] = np.degrees(np.zeros(ndata) + np.pi / 2.0)
-=======
+
         data = np.zeros(ndata, dtype=list(zip(
-            ['fieldRA', 'fieldDec', 'fieldID', 'night'], [float, float, int, int])))
+            ['fieldRA', 'fieldDec', 'fieldId', 'night'], [float, float, int, int])))
         data['fieldRA'] = np.random.rand(ndata) * (np.pi) + np.pi / 2.0
         data['fieldRA'] = np.zeros(ndata) + np.pi / 2.0
         data['fieldDec'] = np.random.rand(ndata) * np.pi / 2.0 - np.pi / 4.0
->>>>>>> 56099366
         data['fieldDec'] = np.zeros(ndata)
         data['fieldId'] = np.floor(np.random.rand(ndata) * ndata)
         data['night'] = np.floor(np.random.rand(ndata) * 20).astype('int')
@@ -199,19 +183,12 @@
         ndata = 2000
         # Set seed so the test is stable
         np.random.seed(42)
-<<<<<<< HEAD
-        data = np.zeros(ndata, dtype=zip(
-            ['fieldRA', 'fieldDec', 'fieldId', 'night'], [float, float, int, int]))
-        data['fieldRA'] = np.degrees(np.random.rand(ndata) * (np.pi) + np.pi / 2.0)
-        data['fieldDec'] = np.degrees(np.random.rand(ndata) * np.pi / 2.0 - np.pi / 4.0)
-        data['fieldId'] = np.floor(np.random.rand(ndata) * ndata)
-=======
+
         data = np.zeros(ndata, dtype=list(zip(
-            ['fieldRA', 'fieldDec', 'fieldID', 'night'], [float, float, int, int])))
+            ['fieldRA', 'fieldDec', 'fieldId', 'night'], [float, float, int, int])))
         data['fieldRA'] = np.random.rand(ndata) * (np.pi) + np.pi / 2.0
         data['fieldDec'] = np.random.rand(ndata) * np.pi / 2.0 - np.pi / 4.0
-        data['fieldID'] = np.floor(np.random.rand(ndata) * ndata)
->>>>>>> 56099366
+        data['fieldId'] = np.floor(np.random.rand(ndata) * ndata)
         data['night'] = np.floor(np.random.rand(ndata) * 217).astype('int')
         stacker = stackers.HexDitherPerNightStacker(maxDither=maxDither)
         data = stacker.run(data)
@@ -226,60 +203,35 @@
 
     def testHAStacker(self):
         """Test the Hour Angle stacker"""
-<<<<<<< HEAD
-        data = np.zeros(100, dtype=zip(['observationStartLST', 'fieldRA'], [float, float]))
-        data['observationStartLST'] = np.arange(100) / 99. * 360.
-=======
-        data = np.zeros(100, dtype=list(zip(['lst', 'fieldRA'], [float, float])))
-        data['lst'] = np.arange(100) / 99. * np.pi * 2
->>>>>>> 56099366
+
+        data = np.zeros(100, dtype=list(zip(['observationStartLST', 'fieldRA'], [float, float])))
+        data['observationStartLST'] = np.arange(100) / 99. * np.pi * 2
         stacker = stackers.HourAngleStacker()
         data = stacker.run(data)
         # Check that data is always wrapped
         self.assertLess(np.max(data['HA']), 12.)
         self.assertGreater(np.min(data['HA']), -12.)
         # Check that HA is zero if lst == RA
-<<<<<<< HEAD
-        data = np.zeros(1, dtype=zip(['observationStartLST', 'fieldRA'], [float, float]))
+        data = np.zeros(1, dtype=list(zip(['observationStartLST', 'fieldRA'], [float, float])))
         data = stacker.run(data)
         self.assertEqual(data['HA'], 0.)
-        data = np.zeros(1, dtype=zip(['observationStartLST', 'fieldRA'], [float, float]))
-        data['observationStartLST'] = np.degrees(2.)
-        data['fieldRA'] = np.degrees(2.)
+        data = np.zeros(1, dtype=list(zip(['observationStartLST', 'fieldRA'], [float, float])))
+        data['observationStartLST'] = 2.
+        data['fieldRA'] = 2.
         data = stacker.run(data)
         self.assertEqual(data['HA'], 0.)
         # Check a value
-        data = np.zeros(1, dtype=zip(['observationStartLST', 'fieldRA'], [float, float]))
+        data = np.zeros(1, dtype=list(zip(['observationStartLST', 'fieldRA'], [float, float])))
         data['observationStartLST'] = 0.
-        data['fieldRA'] = 90.
-=======
-        data = np.zeros(1, dtype=list(zip(['lst', 'fieldRA'], [float, float])))
-        data = stacker.run(data)
-        self.assertEqual(data['HA'], 0.)
-        data = np.zeros(1, dtype=list(zip(['lst', 'fieldRA'], [float, float])))
-        data['lst'] = 2.
-        data['fieldRA'] = 2.
-        data = stacker.run(data)
-        self.assertEqual(data['HA'], 0.)
-        # Check a value
-        data = np.zeros(1, dtype=list(zip(['lst', 'fieldRA'], [float, float])))
-        data['lst'] = 0.
         data['fieldRA'] = np.pi / 2.
->>>>>>> 56099366
         data = stacker.run(data)
         np.testing.assert_almost_equal(data['HA'], -6.)
 
     def testPAStacker(self):
         """ Test the parallacticAngleStacker"""
-<<<<<<< HEAD
-        data = np.zeros(100, dtype=zip(
-            ['observationStartMJD', 'fieldDec', 'fieldRA', 'observationStartLST'], [float] * 4))
+        data = np.zeros(100, dtype=list(zip(
+            ['observationStartMJD', 'fieldDec', 'fieldRA', 'observationStartLST'], [float] * 4)))
         data['observationStartMJD'] = np.arange(100) * .2 + 50000
-=======
-        data = np.zeros(100, dtype=list(zip(
-            ['expMJD', 'fieldDec', 'fieldRA', 'lst'], [float] * 4)))
-        data['expMJD'] = np.arange(100) * .2 + 50000
->>>>>>> 56099366
         site = Site(name='LSST')
         data['observationStartLST'], last = calcLmstLast(data['observationStartMJD'], site.longitude_rad)
         data['observationStartLST'] = data['observationStartLST']*180./12.
