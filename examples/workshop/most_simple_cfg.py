--- conflicted
+++ resolved
@@ -6,11 +6,7 @@
 #  start with 'root.' are passed on to the driver script.
 
 # Import MAF helper functions 
-<<<<<<< HEAD
 from lsst.sims.maf.driver.mafConfig import configureSlicer, configureMetric, makeDict
-=======
-from lsst.sims.maf.driver.mafConfig import configureBinner, configureMetric, makeDict
->>>>>>> 193b0be1
 
 # Set the output directory
 root.outputDir = './Most_simple_out'
@@ -19,23 +15,14 @@
 # Name of this run (filename base)
 root.opsimName = 'MostSimpleExample'
 
-<<<<<<< HEAD
-# Configure a metric to run. Compute the mean on the final delivered seeing.  Once the mean seeing has been computed everywhere on the sky, compute the RMS as a summary statistic.
-metric = configureMetric('MeanMetric', params=['finSeeing'],
-                          summaryStats={'RmsMetric':{}})
-
-# Configure a slicer.  Use the Healpixslicer to compute the metric at points in the sky.  Set the constraint as an empty string so all data is returned.
-slicer = configureSlicer('HealpixSlicer', metricDict=makeDict(metric),
-=======
 # Configure a metric to run. Compute the mean on the final delivered seeing.
 #Once the mean seeing has been computed everywhere on the sky, compute the RMS as a summary statistic.
 metric = configureMetric('MeanMetric', params=['finSeeing'],
                           summaryStats={'RmsMetric':{}})
 
-# Configure a binner.  Use the Healpixbinner to compute the metric at points in the sky.
-# Set the constraint as an empty string so all data is returned.
-binner = configureBinner('HealpixBinner', metricDict=makeDict(metric),
->>>>>>> 193b0be1
+# Configure a slicer.  Use the Healpixslicer to compute the metric at points in the sky.
+#Set the constraint as an empty string so all data is returned.
+slicer = configureSlicer('HealpixSlicer', metricDict=makeDict(metric),
                           constraints=[''])
 
 root.slicers = makeDict(slicer)
